/*
 * CDDL HEADER START
 *
 * The contents of this file are subject to the terms of the
 * Common Development and Distribution License (the "License").
 * You may not use this file except in compliance with the License.
 *
 * You can obtain a copy of the license at usr/src/OPENSOLARIS.LICENSE
 * or http://www.opensolaris.org/os/licensing.
 * See the License for the specific language governing permissions
 * and limitations under the License.
 *
 * When distributing Covered Code, include this CDDL HEADER in each
 * file and include the License file at usr/src/OPENSOLARIS.LICENSE.
 * If applicable, add the following below this CDDL HEADER, with the
 * fields enclosed by brackets "[]" replaced with your own identifying
 * information: Portions Copyright [yyyy] [name of copyright owner]
 *
 * CDDL HEADER END
 */

/*
<<<<<<< HEAD
 * Copyright (c) 2013, Joyent, Inc.  All rights reserved.
 * Copyright 2013, Nexenta Systems, Inc.  All rights reserved.
=======
 * Copyright 2012, Joyent, Inc.  All rights reserved.
 * Copyright 2013 Nexenta Systems, Inc.  All rights reserved.
>>>>>>> 1e393477
 */

/*
 * The ipmi driver is an openipmi compatible IPMI driver based on the FreeBSD
 * driver.
 *
 * The current implementation has several limitations:
 * 1) It only does discovery through the SMBIOS.  The FreeBSD driver has
 *    several additional ways to discover the IPMI device (acpi, bus checking,
 *    etc.).  This support could be ported if necessary.
 * 2) The driver currently only supports the IPMI KCS_MODE mode (reported
 *    through the SMBIOS as SMBIOS SMB_IPMI_T_KCS). Support for the other modes
 *    (BT_MODE, SMIC_MODE, SSIF_MODE) could be ported if necessary.
 * 3) The driver does not currently set up an IPMI watchdog.  This also could
 *    be ported if necessary.
 */

#include <sys/devops.h>
#include <sys/conf.h>
#include <sys/modctl.h>
#include <sys/types.h>
#include <sys/file.h>
#include <sys/errno.h>
#include <sys/open.h>
#include <sys/cred.h>
#include <sys/uio.h>
#include <sys/stat.h>
#include <sys/cmn_err.h>
#include <sys/ddi.h>
#include <sys/sunddi.h>
#include <sys/smbios.h>
#include <sys/smbios_impl.h>
#include <sys/policy.h>
#include <sys/ipmi.h>
#include "ipmivars.h"

static dev_info_t		*ipmi_dip;
static boolean_t		ipmi_attached = B_FALSE;
static boolean_t		ipmi_found = B_FALSE;
static struct ipmi_softc	softc;
static struct ipmi_softc	*sc = &softc;
static list_t			dev_list;
static id_space_t		*minor_ids;
static kmutex_t			dev_list_lock;

#define	PTRIN(p)	((void *)(uintptr_t)(p))
#define	PTROUT(p)	((uintptr_t)(p))

/*
 * Use the SMBIOS info to determine if the system has an IPMI.
 */
static int
get_smbios_ipmi_info(void)
{
	smbios_ipmi_t ipmi;

	if (ksmbios == NULL || smbios_info_ipmi(ksmbios, &ipmi) == SMB_ERR)
		return (DDI_FAILURE);

	cmn_err(CE_CONT, "!SMBIOS type 0x%x, addr 0x%llx", ipmi.smbip_type,
	    (long long unsigned int)(ipmi.smbip_addr));

	/*
	 * Some systems have a bios that will report an IPMI device even when
	 * it is not installed. In this case we see 0x0 as the base address.
	 * If we see this address, assume the device is not really present.
	 */
	if (ipmi.smbip_addr == NULL) {
		cmn_err(CE_WARN, "!SMBIOS: Invalid base address");
		return (DDI_FAILURE);
	}

	sc->ipmi_io_type = ipmi.smbip_type;
	switch (ipmi.smbip_type) {
	case SMB_IPMI_T_KCS:
	case SMB_IPMI_T_SMIC:
		sc->ipmi_io_address = ipmi.smbip_addr;
		sc->ipmi_io_mode = (ipmi.smbip_flags & SMB_IPMI_F_IOADDR) ?
		    1 : 0;
		sc->ipmi_io_spacing = ipmi.smbip_regspacing;
		break;
	case SMB_IPMI_T_SSIF:
		if ((ipmi.smbip_addr & 0xffffffffffffff00) != 0) {
			cmn_err(CE_WARN, "!SMBIOS: Invalid SSIF SMBus address, "
			    "using BMC I2C slave address instead");
			sc->ipmi_io_address = ipmi.smbip_i2c;
		} else {
			sc->ipmi_io_address = ipmi.smbip_addr;
		}
		break;
	default:
		return (DDI_FAILURE);
	}

	if (ipmi.smbip_intr > 15) {
		cmn_err(CE_WARN, "!SMBIOS: Non-ISA IRQ %d for IPMI",
		    ipmi.smbip_intr);
		return (DDI_FAILURE);
	}

	sc->ipmi_io_irq = ipmi.smbip_intr;
	return (DDI_SUCCESS);
}

static ipmi_device_t *
lookup_ipmidev_by_dev(dev_t dev)
{
	ipmi_device_t	*p;

	mutex_enter(&dev_list_lock);
	for (p = list_head(&dev_list); p; p = list_next(&dev_list, p)) {
		if (dev == p->ipmi_dev) {
			mutex_exit(&dev_list_lock);
			return (p);
		}
	}
	mutex_exit(&dev_list_lock);
	return (NULL);
}

/*
 * Each open returns a new pseudo device.
 */
/*ARGSUSED*/
static int
ipmi_open(dev_t *devp, int flag, int otyp, cred_t *cred)
{
	minor_t minor;
	ipmi_device_t *dev;

	if (ipmi_attached == B_FALSE)
		return (ENXIO);

	if (ipmi_found == B_FALSE)
		return (ENODEV);

	/* exclusive opens are not supported */
	if (flag & FEXCL)
		return (ENOTSUP);

	if ((minor = (minor_t)id_alloc_nosleep(minor_ids)) == 0)
		return (ENODEV);

	/* Initialize the per file descriptor data. */
	dev = kmem_zalloc(sizeof (ipmi_device_t), KM_SLEEP);

	dev->ipmi_pollhead = kmem_zalloc(sizeof (pollhead_t), KM_SLEEP);

	TAILQ_INIT(&dev->ipmi_completed_requests);
	dev->ipmi_address = IPMI_BMC_SLAVE_ADDR;
	dev->ipmi_lun = IPMI_BMC_SMS_LUN;
	*devp = makedevice(getmajor(*devp), minor);
	dev->ipmi_dev = *devp;

	mutex_enter(&dev_list_lock);
	list_insert_head(&dev_list, dev);
	mutex_exit(&dev_list_lock);

	return (0);
}

/*ARGSUSED*/
static int
ipmi_close(dev_t dev, int flag, int otyp, cred_t *cred)
{
	ipmi_device_t *dp;
	struct ipmi_request *req, *next;

	if ((dp = lookup_ipmidev_by_dev(dev)) == NULL)
		return (ENODEV);

	IPMI_LOCK(sc);
	/* remove any pending requests */
	req = TAILQ_FIRST(&sc->ipmi_pending_requests);
	while (req != NULL) {
		next = TAILQ_NEXT(req, ir_link);

		if (req->ir_owner == dp) {
			TAILQ_REMOVE(&sc->ipmi_pending_requests, req, ir_link);
			ipmi_free_request(req);
		}
		req = next;
	}
	IPMI_UNLOCK(sc);

	/* remove any requests in queue of stuff completed */
	while ((req = TAILQ_FIRST(&dp->ipmi_completed_requests)) != NULL) {
		TAILQ_REMOVE(&dp->ipmi_completed_requests, req, ir_link);
		ipmi_free_request(req);
	}

	mutex_enter(&dev_list_lock);
	list_remove(&dev_list, dp);
	mutex_exit(&dev_list_lock);
	id_free(minor_ids, getminor(dev));
	kmem_free(dp->ipmi_pollhead, sizeof (pollhead_t));
	kmem_free(dp, sizeof (ipmi_device_t));

	return (0);
}

/*ARGSUSED*/
static int
ipmi_ioctl(dev_t dv, int cmd, intptr_t data, int flags, cred_t *cr, int *rvalp)
{
	struct ipmi_device *dev;
	struct ipmi_request *kreq;
	struct ipmi_req req;
	struct ipmi_recv recv;
	struct ipmi_recv32 recv32;
	struct ipmi_addr addr;
	int error, len;
	model_t model;
	int orig_cmd = 0;
	uchar_t	t_lun;

	if (secpolicy_sys_config(cr, B_FALSE) != 0)
		return (EPERM);

	if ((dev = lookup_ipmidev_by_dev(dv)) == NULL)
		return (ENODEV);

	model = get_udatamodel();
	if (model == DATAMODEL_NATIVE) {
		switch (cmd) {
		case IPMICTL_SEND_COMMAND:
			if (copyin((void *)data, &req, sizeof (req)))
				return (EFAULT);
			break;
		case IPMICTL_RECEIVE_MSG_TRUNC:
		case IPMICTL_RECEIVE_MSG:
			if (copyin((void *)data, &recv, sizeof (recv)))
				return (EFAULT);
			break;
		}
	} else {
		/* Convert 32-bit structures to native. */
		struct ipmi_req32 req32;

		switch (cmd) {
		case IPMICTL_SEND_COMMAND_32:
			if (copyin((void *)data, &req32, sizeof (req32)))
				return (EFAULT);

			req.addr = PTRIN(req32.addr);
			req.addr_len = req32.addr_len;
			req.msgid = req32.msgid;
			req.msg.netfn = req32.msg.netfn;
			req.msg.cmd = req32.msg.cmd;
			req.msg.data_len = req32.msg.data_len;
			req.msg.data = PTRIN(req32.msg.data);

			cmd = IPMICTL_SEND_COMMAND;
			break;

		case IPMICTL_RECEIVE_MSG_TRUNC_32:
		case IPMICTL_RECEIVE_MSG_32:
			if (copyin((void *)data, &recv32, sizeof (recv32)))
				return (EFAULT);

			recv.addr = PTRIN(recv32.addr);
			recv.addr_len = recv32.addr_len;
			recv.msg.data_len = recv32.msg.data_len;
			recv.msg.data = PTRIN(recv32.msg.data);

			orig_cmd = cmd;
			cmd = (cmd == IPMICTL_RECEIVE_MSG_TRUNC_32) ?
			    IPMICTL_RECEIVE_MSG_TRUNC : IPMICTL_RECEIVE_MSG;
			break;
		}
	}

	switch (cmd) {
	case IPMICTL_SEND_COMMAND:
		IPMI_LOCK(sc);
		/* clear out old stuff in queue of stuff done */
		while ((kreq = TAILQ_FIRST(&dev->ipmi_completed_requests))
		    != NULL) {
			TAILQ_REMOVE(&dev->ipmi_completed_requests, kreq,
			    ir_link);
			dev->ipmi_requests--;
			ipmi_free_request(kreq);
		}
		IPMI_UNLOCK(sc);

		/* Check that we didn't get a ridiculous length */
		if (req.msg.data_len > IPMI_MAX_RX)
			return (EINVAL);

		kreq = ipmi_alloc_request(dev, req.msgid,
		    IPMI_ADDR(req.msg.netfn, 0), req.msg.cmd,
		    req.msg.data_len, IPMI_MAX_RX);
		/* This struct is the same for 32/64 */
		if (req.msg.data_len > 0 &&
		    copyin(req.msg.data, kreq->ir_request, req.msg.data_len)) {
			ipmi_free_request(kreq);
			return (EFAULT);
		}
		IPMI_LOCK(sc);
		dev->ipmi_requests++;
		error = sc->ipmi_enqueue_request(sc, kreq);
		IPMI_UNLOCK(sc);
		if (error)
			return (error);
		break;

	case IPMICTL_RECEIVE_MSG_TRUNC:
	case IPMICTL_RECEIVE_MSG:
		/* This struct is the same for 32/64 */
		if (copyin(recv.addr, &addr, sizeof (addr)))
			return (EFAULT);

		IPMI_LOCK(sc);
		kreq = TAILQ_FIRST(&dev->ipmi_completed_requests);
		if (kreq == NULL) {
			IPMI_UNLOCK(sc);
			return (EAGAIN);
		}
		addr.channel = IPMI_BMC_CHANNEL;
		recv.recv_type = IPMI_RESPONSE_RECV_TYPE;
		recv.msgid = kreq->ir_msgid;
		recv.msg.netfn = IPMI_REPLY_ADDR(kreq->ir_addr) >> 2;
		recv.msg.cmd = kreq->ir_command;
		error = kreq->ir_error;
		if (error) {
			TAILQ_REMOVE(&dev->ipmi_completed_requests, kreq,
			    ir_link);
			dev->ipmi_requests--;
			IPMI_UNLOCK(sc);
			ipmi_free_request(kreq);
			return (error);
		}
		len = kreq->ir_replylen + 1;
		if (recv.msg.data_len < len && cmd == IPMICTL_RECEIVE_MSG) {
			IPMI_UNLOCK(sc);
			return (EMSGSIZE);
		}
		TAILQ_REMOVE(&dev->ipmi_completed_requests, kreq, ir_link);
		dev->ipmi_requests--;
		IPMI_UNLOCK(sc);
		len = min(recv.msg.data_len, len);
		recv.msg.data_len = (unsigned short)len;

		if (orig_cmd == IPMICTL_RECEIVE_MSG_TRUNC_32 ||
		    orig_cmd == IPMICTL_RECEIVE_MSG_32) {
			/* Update changed fields in 32-bit structure. */
			recv32.recv_type = recv.recv_type;
			recv32.msgid = (int32_t)recv.msgid;
			recv32.msg.netfn = recv.msg.netfn;
			recv32.msg.cmd = recv.msg.cmd;
			recv32.msg.data_len = recv.msg.data_len;

			error = copyout(&recv32, (void *)data, sizeof (recv32));
		} else {
			error = copyout(&recv, (void *)data, sizeof (recv));
		}

		/* This struct is the same for 32/64 */
		if (error == 0)
			error = copyout(&addr, recv.addr, sizeof (addr));
		if (error == 0)
			error = copyout(&kreq->ir_compcode, recv.msg.data, 1);
		if (error == 0)
			error = copyout(kreq->ir_reply, recv.msg.data + 1,
			    len - 1);
		ipmi_free_request(kreq);

		if (error)
			return (EFAULT);

		break;

	case IPMICTL_SET_MY_ADDRESS_CMD:
		IPMI_LOCK(sc);
		if (copyin((void *)data, &dev->ipmi_address,
		    sizeof (dev->ipmi_address))) {
			IPMI_UNLOCK(sc);
			return (EFAULT);
		}
		IPMI_UNLOCK(sc);
		break;

	case IPMICTL_GET_MY_ADDRESS_CMD:
		IPMI_LOCK(sc);
		if (copyout(&dev->ipmi_address, (void *)data,
		    sizeof (dev->ipmi_address))) {
			IPMI_UNLOCK(sc);
			return (EFAULT);
		}
		IPMI_UNLOCK(sc);
		break;

	case IPMICTL_SET_MY_LUN_CMD:
		IPMI_LOCK(sc);
		if (copyin((void *)data, &t_lun, sizeof (t_lun))) {
			IPMI_UNLOCK(sc);
			return (EFAULT);
		}
		dev->ipmi_lun = t_lun & 0x3;
		IPMI_UNLOCK(sc);
		break;

	case IPMICTL_GET_MY_LUN_CMD:
		IPMI_LOCK(sc);
		if (copyout(&dev->ipmi_lun, (void *)data,
		    sizeof (dev->ipmi_lun))) {
			IPMI_UNLOCK(sc);
			return (EFAULT);
		}
		IPMI_UNLOCK(sc);
		break;

	case IPMICTL_SET_GETS_EVENTS_CMD:
		break;

	case IPMICTL_REGISTER_FOR_CMD:
	case IPMICTL_UNREGISTER_FOR_CMD:
		return (EINVAL);

	default:
		return (EINVAL);
	}

	return (0);
}

static int
ipmi_poll(dev_t dv, short events, int anyyet, short *reventsp,
    pollhead_t **phpp)
{
	struct ipmi_device *dev;
	short revent = 0;

	if ((dev = lookup_ipmidev_by_dev(dv)) == NULL)
		return (ENODEV);

	if (events & (POLLIN | POLLRDNORM)) {
		if (!TAILQ_EMPTY(&dev->ipmi_completed_requests))
			revent |= events & (POLLIN | POLLRDNORM);
		if (dev->ipmi_requests == 0)
			revent |= POLLERR;
	}

	if (revent == 0) {
		/* nothing has occurred */
		if (!anyyet)
			*phpp = dev->ipmi_pollhead;
	}

	*reventsp = revent;
	return (0);
}

/*ARGSUSED*/
static int
ipmi_info(dev_info_t *dip, ddi_info_cmd_t cmd, void *arg, void **resultp)
{
	switch (cmd) {
	case DDI_INFO_DEVT2DEVINFO:
		*resultp = ipmi_dip;
		return (DDI_SUCCESS);
	case DDI_INFO_DEVT2INSTANCE:
		*resultp = NULL;
		return (DDI_SUCCESS);
	}
	return (DDI_FAILURE);
}

static void
ipmi_cleanup(dev_info_t *dip)
{
	/* poke the taskq so that it can terminate */
	IPMI_LOCK(sc);
	sc->ipmi_detaching = 1;
	cv_signal(&sc->ipmi_request_added);
	IPMI_UNLOCK(sc);

	ipmi_shutdown(sc);
	ddi_remove_minor_node(dip, NULL);
	ipmi_dip = NULL;

	list_destroy(&dev_list);
	id_space_destroy(minor_ids);

	sc->ipmi_detaching = 0;
}

static int
ipmi_attach(dev_info_t *dip, ddi_attach_cmd_t cmd)
{
	if (cmd != DDI_ATTACH)
		return (DDI_FAILURE);

	/* this driver only supports one device instance */
	if (ddi_get_instance(dip) != 0) {
		cmn_err(CE_WARN,
		    "!not attaching to non-zero device instance %d",
		    ddi_get_instance(dip));
		return (DDI_FAILURE);
	}

	if (get_smbios_ipmi_info() == DDI_FAILURE)
		return (DDI_FAILURE);

	/*
	 * Support for the other types (SMIC, SSIF) should be added here.
	 */
	switch (sc->ipmi_io_type) {
	case SMB_IPMI_T_KCS:
		if (ipmi_kcs_attach(sc) != 0)
			return (DDI_FAILURE);
		break;
	default:
		return (DDI_FAILURE);
	}
	ipmi_found = B_TRUE;

	if (ddi_create_minor_node(dip, "ipmi", S_IFCHR, 0, DDI_PSEUDO,
	    0) == DDI_FAILURE) {
		cmn_err(CE_WARN, "!attach could not create minor node");
		ddi_remove_minor_node(dip, NULL);
		return (DDI_FAILURE);
	}

	ipmi_dip = dip;

	list_create(&dev_list, sizeof (ipmi_device_t),
	    offsetof(ipmi_device_t, ipmi_node));
	mutex_init(&dev_list_lock, NULL, MUTEX_DRIVER, NULL);

	/* Create ID space for open devs.  ID 0 is reserved. */
	minor_ids = id_space_create("ipmi_id_space", 1, 128);

	if (ipmi_startup(sc) != B_TRUE) {
<<<<<<< HEAD
		ipmi_shutdown(sc);
		id_space_destroy(minor_ids);
		mutex_destroy(&dev_list_lock);
		list_destroy(&dev_list);
		ddi_remove_minor_node(dip, NULL);
=======
		ipmi_cleanup(dip);
>>>>>>> 1e393477
		return (DDI_FAILURE);
	}

	ipmi_attached = B_TRUE;

	return (DDI_SUCCESS);
}

static int
ipmi_detach(dev_info_t *dip, ddi_detach_cmd_t cmd)
{
	if (cmd != DDI_DETACH)
		return (DDI_FAILURE);

	if (ipmi_found == B_FALSE)
		return (DDI_SUCCESS);

	mutex_enter(&dev_list_lock);
	if (!list_is_empty(&dev_list)) {
		mutex_exit(&dev_list_lock);
		return (DDI_FAILURE);
	}
	mutex_exit(&dev_list_lock);

	ipmi_cleanup(dip);

<<<<<<< HEAD
	mutex_destroy(&dev_list_lock);
	list_destroy(&dev_list);
	id_space_destroy(minor_ids);

	sc->ipmi_detaching = 0;
=======
>>>>>>> 1e393477
	ipmi_attached = B_FALSE;
	return (DDI_SUCCESS);
}

static struct cb_ops ipmi_cb_ops = {
	ipmi_open,
	ipmi_close,
	nodev,			/* strategy */
	nodev,			/* print */
	nodev,			/* dump */
	nodev,			/* read */
	nodev,			/* write */
	ipmi_ioctl,
	nodev,			/* devmap */
	nodev,			/* mmap */
	nodev,			/* segmap */
	ipmi_poll,
	ddi_prop_op,
	NULL,			/* streamtab */
	D_NEW | D_MP,		/* flags */
	CB_REV,
	nodev,			/* awread */
	nodev			/* awrite */
};

static struct dev_ops ipmi_ops = {
	DEVO_REV,
	0,			/* reference count */
	ipmi_info,
	nulldev,		/* identify */
	nulldev,		/* probe */
	ipmi_attach,
	ipmi_detach,
	nodev,			/* reset */
	&ipmi_cb_ops,
	NULL,			/* bus ops */
	NULL,			/* power */
	ddi_quiesce_not_needed,
};

static struct modldrv md = {
	&mod_driverops, "ipmi driver", &ipmi_ops
};

static struct modlinkage ml = {
	MODREV_1, &md, NULL
};

int
_init(void)
{
	return (mod_install(&ml));
}

int
_fini(void)
{
	return (mod_remove(&ml));
}

int
_info(struct modinfo *mip)
{
	return (mod_info(&ml, mip));
}<|MERGE_RESOLUTION|>--- conflicted
+++ resolved
@@ -20,13 +20,8 @@
  */
 
 /*
-<<<<<<< HEAD
  * Copyright (c) 2013, Joyent, Inc.  All rights reserved.
- * Copyright 2013, Nexenta Systems, Inc.  All rights reserved.
-=======
- * Copyright 2012, Joyent, Inc.  All rights reserved.
  * Copyright 2013 Nexenta Systems, Inc.  All rights reserved.
->>>>>>> 1e393477
  */
 
 /*
@@ -509,6 +504,7 @@
 	ipmi_dip = NULL;
 
 	list_destroy(&dev_list);
+	mutex_destroy(&dev_list_lock);
 	id_space_destroy(minor_ids);
 
 	sc->ipmi_detaching = 0;
@@ -561,15 +557,7 @@
 	minor_ids = id_space_create("ipmi_id_space", 1, 128);
 
 	if (ipmi_startup(sc) != B_TRUE) {
-<<<<<<< HEAD
-		ipmi_shutdown(sc);
-		id_space_destroy(minor_ids);
-		mutex_destroy(&dev_list_lock);
-		list_destroy(&dev_list);
-		ddi_remove_minor_node(dip, NULL);
-=======
 		ipmi_cleanup(dip);
->>>>>>> 1e393477
 		return (DDI_FAILURE);
 	}
 
@@ -596,14 +584,6 @@
 
 	ipmi_cleanup(dip);
 
-<<<<<<< HEAD
-	mutex_destroy(&dev_list_lock);
-	list_destroy(&dev_list);
-	id_space_destroy(minor_ids);
-
-	sc->ipmi_detaching = 0;
-=======
->>>>>>> 1e393477
 	ipmi_attached = B_FALSE;
 	return (DDI_SUCCESS);
 }
