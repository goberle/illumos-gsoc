--- conflicted
+++ resolved
@@ -63,9 +63,6 @@
 int dmu_recv_stream(dmu_recv_cookie_t *drc, struct vnode *vp, offset_t *voffp,
     int cleanup_fd, uint64_t *action_handlep);
 int dmu_recv_end(dmu_recv_cookie_t *drc, void *owner);
-<<<<<<< HEAD
-=======
 boolean_t dmu_objset_is_receiving(objset_t *os);
->>>>>>> 36f7455d
 
 #endif /* _DMU_SEND_H */