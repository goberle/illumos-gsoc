/*
 * CDDL HEADER START
 *
 * The contents of this file are subject to the terms of the
 * Common Development and Distribution License (the "License").
 * You may not use this file except in compliance with the License.
 *
 * You can obtain a copy of the license at usr/src/OPENSOLARIS.LICENSE
 * or http://www.opensolaris.org/os/licensing.
 * See the License for the specific language governing permissions
 * and limitations under the License.
 *
 * When distributing Covered Code, include this CDDL HEADER in each
 * file and include the License file at usr/src/OPENSOLARIS.LICENSE.
 * If applicable, add the following below this CDDL HEADER, with the
 * fields enclosed by brackets "[]" replaced with your own identifying
 * information: Portions Copyright [yyyy] [name of copyright owner]
 *
 * CDDL HEADER END
 */

/*
 * Copyright (c) 2005, 2010, Oracle and/or its affiliates. All rights reserved.
 */
/*
 * Copyright 2011 Nexenta Systems, Inc.  All rights reserved.
<<<<<<< HEAD
 * Copyright 2011 Joyent, Inc.  All rights reserved.
=======
 * Copyright (c) 2012 by Delphix. All rights reserved.
>>>>>>> 5ada8a07
 */

#ifndef _ZIO_H
#define	_ZIO_H

#include <sys/zfs_context.h>
#include <sys/spa.h>
#include <sys/txg.h>
#include <sys/avl.h>
#include <sys/fs/zfs.h>
#include <sys/zio_impl.h>

#ifdef	__cplusplus
extern "C" {
#endif

/*
 * Embedded checksum
 */
#define	ZEC_MAGIC	0x210da7ab10c7a11ULL

typedef struct zio_eck {
	uint64_t	zec_magic;	/* for validation, endianness	*/
	zio_cksum_t	zec_cksum;	/* 256-bit checksum		*/
} zio_eck_t;

/*
 * Gang block headers are self-checksumming and contain an array
 * of block pointers.
 */
#define	SPA_GANGBLOCKSIZE	SPA_MINBLOCKSIZE
#define	SPA_GBH_NBLKPTRS	((SPA_GANGBLOCKSIZE - \
	sizeof (zio_eck_t)) / sizeof (blkptr_t))
#define	SPA_GBH_FILLER		((SPA_GANGBLOCKSIZE - \
	sizeof (zio_eck_t) - \
	(SPA_GBH_NBLKPTRS * sizeof (blkptr_t))) /\
	sizeof (uint64_t))

typedef struct zio_gbh {
	blkptr_t		zg_blkptr[SPA_GBH_NBLKPTRS];
	uint64_t		zg_filler[SPA_GBH_FILLER];
	zio_eck_t		zg_tail;
} zio_gbh_phys_t;

enum zio_checksum {
	ZIO_CHECKSUM_INHERIT = 0,
	ZIO_CHECKSUM_ON,
	ZIO_CHECKSUM_OFF,
	ZIO_CHECKSUM_LABEL,
	ZIO_CHECKSUM_GANG_HEADER,
	ZIO_CHECKSUM_ZILOG,
	ZIO_CHECKSUM_FLETCHER_2,
	ZIO_CHECKSUM_FLETCHER_4,
	ZIO_CHECKSUM_SHA256,
	ZIO_CHECKSUM_ZILOG2,
	ZIO_CHECKSUM_SHA256_MAC,
	ZIO_CHECKSUM_NOPARITY,
	ZIO_CHECKSUM_FUNCTIONS
};

#define	ZIO_CHECKSUM_ON_VALUE	ZIO_CHECKSUM_FLETCHER_4
#define	ZIO_CHECKSUM_DEFAULT	ZIO_CHECKSUM_ON

#define	ZIO_CHECKSUM_MASK	0xffULL
#define	ZIO_CHECKSUM_VERIFY	(1 << 8)

#define	ZIO_DEDUPCHECKSUM	ZIO_CHECKSUM_SHA256
#define	ZIO_DEDUPDITTO_MIN	100

enum zio_compress {
	ZIO_COMPRESS_INHERIT = 0,
	ZIO_COMPRESS_ON,
	ZIO_COMPRESS_OFF,
	ZIO_COMPRESS_LZJB,
	ZIO_COMPRESS_EMPTY,
	ZIO_COMPRESS_GZIP_1,
	ZIO_COMPRESS_GZIP_2,
	ZIO_COMPRESS_GZIP_3,
	ZIO_COMPRESS_GZIP_4,
	ZIO_COMPRESS_GZIP_5,
	ZIO_COMPRESS_GZIP_6,
	ZIO_COMPRESS_GZIP_7,
	ZIO_COMPRESS_GZIP_8,
	ZIO_COMPRESS_GZIP_9,
	ZIO_COMPRESS_ZLE,
	ZIO_COMPRESS_FUNCTIONS
};

#define	ZIO_COMPRESS_ON_VALUE	ZIO_COMPRESS_LZJB
#define	ZIO_COMPRESS_DEFAULT	ZIO_COMPRESS_OFF

#define	BOOTFS_COMPRESS_VALID(compress)			\
	((compress) == ZIO_COMPRESS_LZJB ||		\
	((compress) == ZIO_COMPRESS_ON &&		\
	ZIO_COMPRESS_ON_VALUE == ZIO_COMPRESS_LZJB) ||	\
	(compress) == ZIO_COMPRESS_OFF)

#define	ZIO_FAILURE_MODE_WAIT		0
#define	ZIO_FAILURE_MODE_CONTINUE	1
#define	ZIO_FAILURE_MODE_PANIC		2

#define	ZIO_PRIORITY_NOW		(zio_priority_table[0])
#define	ZIO_PRIORITY_SYNC_READ		(zio_priority_table[1])
#define	ZIO_PRIORITY_SYNC_WRITE		(zio_priority_table[2])
#define	ZIO_PRIORITY_LOG_WRITE		(zio_priority_table[3])
#define	ZIO_PRIORITY_CACHE_FILL		(zio_priority_table[4])
#define	ZIO_PRIORITY_AGG		(zio_priority_table[5])
#define	ZIO_PRIORITY_FREE		(zio_priority_table[6])
#define	ZIO_PRIORITY_ASYNC_WRITE	(zio_priority_table[7])
#define	ZIO_PRIORITY_ASYNC_READ		(zio_priority_table[8])
#define	ZIO_PRIORITY_RESILVER		(zio_priority_table[9])
#define	ZIO_PRIORITY_SCRUB		(zio_priority_table[10])
#define	ZIO_PRIORITY_DDT_PREFETCH	(zio_priority_table[11])
#define	ZIO_PRIORITY_TABLE_SIZE		12

#define	ZIO_PIPELINE_CONTINUE		0x100
#define	ZIO_PIPELINE_STOP		0x101

enum zio_flag {
	/*
	 * Flags inherited by gang, ddt, and vdev children,
	 * and that must be equal for two zios to aggregate
	 */
	ZIO_FLAG_DONT_AGGREGATE	= 1 << 0,
	ZIO_FLAG_IO_REPAIR	= 1 << 1,
	ZIO_FLAG_SELF_HEAL	= 1 << 2,
	ZIO_FLAG_RESILVER	= 1 << 3,
	ZIO_FLAG_SCRUB		= 1 << 4,
	ZIO_FLAG_SCAN_THREAD	= 1 << 5,

#define	ZIO_FLAG_AGG_INHERIT	(ZIO_FLAG_CANFAIL - 1)

	/*
	 * Flags inherited by ddt, gang, and vdev children.
	 */
	ZIO_FLAG_CANFAIL	= 1 << 6,	/* must be first for INHERIT */
	ZIO_FLAG_SPECULATIVE	= 1 << 7,
	ZIO_FLAG_CONFIG_WRITER	= 1 << 8,
	ZIO_FLAG_DONT_RETRY	= 1 << 9,
	ZIO_FLAG_DONT_CACHE	= 1 << 10,
	ZIO_FLAG_NODATA		= 1 << 11,
	ZIO_FLAG_INDUCE_DAMAGE	= 1 << 12,

#define	ZIO_FLAG_DDT_INHERIT	(ZIO_FLAG_IO_RETRY - 1)
#define	ZIO_FLAG_GANG_INHERIT	(ZIO_FLAG_IO_RETRY - 1)

	/*
	 * Flags inherited by vdev children.
	 */
	ZIO_FLAG_IO_RETRY	= 1 << 13,	/* must be first for INHERIT */
	ZIO_FLAG_PROBE		= 1 << 14,
	ZIO_FLAG_TRYHARD	= 1 << 15,
	ZIO_FLAG_OPTIONAL	= 1 << 16,

#define	ZIO_FLAG_VDEV_INHERIT	(ZIO_FLAG_DONT_QUEUE - 1)

	/*
	 * Flags not inherited by any children.
	 */
	ZIO_FLAG_DONT_QUEUE	= 1 << 17,	/* must be first for INHERIT */
	ZIO_FLAG_DONT_PROPAGATE	= 1 << 18,
	ZIO_FLAG_IO_BYPASS	= 1 << 19,
	ZIO_FLAG_IO_REWRITE	= 1 << 20,
	ZIO_FLAG_RAW		= 1 << 21,
	ZIO_FLAG_GANG_CHILD	= 1 << 22,
	ZIO_FLAG_DDT_CHILD	= 1 << 23,
	ZIO_FLAG_GODFATHER	= 1 << 24
};

#define	ZIO_FLAG_MUSTSUCCEED		0

#define	ZIO_DDT_CHILD_FLAGS(zio)				\
	(((zio)->io_flags & ZIO_FLAG_DDT_INHERIT) |		\
	ZIO_FLAG_DDT_CHILD | ZIO_FLAG_CANFAIL)

#define	ZIO_GANG_CHILD_FLAGS(zio)				\
	(((zio)->io_flags & ZIO_FLAG_GANG_INHERIT) |		\
	ZIO_FLAG_GANG_CHILD | ZIO_FLAG_CANFAIL)

#define	ZIO_VDEV_CHILD_FLAGS(zio)				\
	(((zio)->io_flags & ZIO_FLAG_VDEV_INHERIT) |		\
	ZIO_FLAG_CANFAIL)

enum zio_child {
	ZIO_CHILD_VDEV = 0,
	ZIO_CHILD_GANG,
	ZIO_CHILD_DDT,
	ZIO_CHILD_LOGICAL,
	ZIO_CHILD_TYPES
};

enum zio_wait_type {
	ZIO_WAIT_READY = 0,
	ZIO_WAIT_DONE,
	ZIO_WAIT_TYPES
};

/*
 * We'll take the unused errnos, 'EBADE' and 'EBADR' (from the Convergent
 * graveyard) to indicate checksum errors and fragmentation.
 */
#define	ECKSUM	EBADE
#define	EFRAGS	EBADR

typedef void zio_done_func_t(zio_t *zio);

extern uint8_t zio_priority_table[ZIO_PRIORITY_TABLE_SIZE];
extern char *zio_type_name[ZIO_TYPES];

/*
 * A bookmark is a four-tuple <objset, object, level, blkid> that uniquely
 * identifies any block in the pool.  By convention, the meta-objset (MOS)
 * is objset 0, and the meta-dnode is object 0.  This covers all blocks
 * except root blocks and ZIL blocks, which are defined as follows:
 *
 * Root blocks (objset_phys_t) are object 0, level -1:  <objset, 0, -1, 0>.
 * ZIL blocks are bookmarked <objset, 0, -2, blkid == ZIL sequence number>.
 * dmu_sync()ed ZIL data blocks are bookmarked <objset, object, -2, blkid>.
 *
 * Note: this structure is called a bookmark because its original purpose
 * was to remember where to resume a pool-wide traverse.
 *
 * Note: this structure is passed between userland and the kernel.
 * Therefore it must not change size or alignment between 32/64 bit
 * compilation options.
 */
typedef struct zbookmark {
	uint64_t	zb_objset;
	uint64_t	zb_object;
	int64_t		zb_level;
	uint64_t	zb_blkid;
} zbookmark_t;

#define	SET_BOOKMARK(zb, objset, object, level, blkid)  \
{                                                       \
	(zb)->zb_objset = objset;                       \
	(zb)->zb_object = object;                       \
	(zb)->zb_level = level;                         \
	(zb)->zb_blkid = blkid;                         \
}

#define	ZB_DESTROYED_OBJSET	(-1ULL)

#define	ZB_ROOT_OBJECT		(0ULL)
#define	ZB_ROOT_LEVEL		(-1LL)
#define	ZB_ROOT_BLKID		(0ULL)

#define	ZB_ZIL_OBJECT		(0ULL)
#define	ZB_ZIL_LEVEL		(-2LL)

#define	ZB_IS_ZERO(zb)						\
	((zb)->zb_objset == 0 && (zb)->zb_object == 0 &&	\
	(zb)->zb_level == 0 && (zb)->zb_blkid == 0)
#define	ZB_IS_ROOT(zb)				\
	((zb)->zb_object == ZB_ROOT_OBJECT &&	\
	(zb)->zb_level == ZB_ROOT_LEVEL &&	\
	(zb)->zb_blkid == ZB_ROOT_BLKID)

typedef struct zio_prop {
	enum zio_checksum	zp_checksum;
	enum zio_compress	zp_compress;
	dmu_object_type_t	zp_type;
	uint8_t			zp_level;
	uint8_t			zp_copies;
	uint8_t			zp_dedup;
	uint8_t			zp_dedup_verify;
} zio_prop_t;

typedef struct zio_cksum_report zio_cksum_report_t;

typedef void zio_cksum_finish_f(zio_cksum_report_t *rep,
    const void *good_data);
typedef void zio_cksum_free_f(void *cbdata, size_t size);

struct zio_bad_cksum;				/* defined in zio_checksum.h */
struct dnode_phys;

struct zio_cksum_report {
	struct zio_cksum_report *zcr_next;
	nvlist_t		*zcr_ereport;
	nvlist_t		*zcr_detector;
	void			*zcr_cbdata;
	size_t			zcr_cbinfo;	/* passed to zcr_free() */
	uint64_t		zcr_align;
	uint64_t		zcr_length;
	zio_cksum_finish_f	*zcr_finish;
	zio_cksum_free_f	*zcr_free;

	/* internal use only */
	struct zio_bad_cksum	*zcr_ckinfo;	/* information from failure */
};

typedef void zio_vsd_cksum_report_f(zio_t *zio, zio_cksum_report_t *zcr,
    void *arg);

zio_vsd_cksum_report_f	zio_vsd_default_cksum_report;

typedef struct zio_vsd_ops {
	zio_done_func_t		*vsd_free;
	zio_vsd_cksum_report_f	*vsd_cksum_report;
} zio_vsd_ops_t;

typedef struct zio_gang_node {
	zio_gbh_phys_t		*gn_gbh;
	struct zio_gang_node	*gn_child[SPA_GBH_NBLKPTRS];
} zio_gang_node_t;

typedef zio_t *zio_gang_issue_func_t(zio_t *zio, blkptr_t *bp,
    zio_gang_node_t *gn, void *data);

typedef void zio_transform_func_t(zio_t *zio, void *data, uint64_t size);

typedef struct zio_transform {
	void			*zt_orig_data;
	uint64_t		zt_orig_size;
	uint64_t		zt_bufsize;
	zio_transform_func_t	*zt_transform;
	struct zio_transform	*zt_next;
} zio_transform_t;

typedef int zio_pipe_stage_t(zio_t *zio);

/*
 * The io_reexecute flags are distinct from io_flags because the child must
 * be able to propagate them to the parent.  The normal io_flags are local
 * to the zio, not protected by any lock, and not modifiable by children;
 * the reexecute flags are protected by io_lock, modifiable by children,
 * and always propagated -- even when ZIO_FLAG_DONT_PROPAGATE is set.
 */
#define	ZIO_REEXECUTE_NOW	0x01
#define	ZIO_REEXECUTE_SUSPEND	0x02

typedef struct zio_link {
	zio_t		*zl_parent;
	zio_t		*zl_child;
	list_node_t	zl_parent_node;
	list_node_t	zl_child_node;
} zio_link_t;

struct zio {
	/* Core information about this I/O */
	zbookmark_t	io_bookmark;
	zio_prop_t	io_prop;
	zio_type_t	io_type;
	enum zio_child	io_child_type;
	int		io_cmd;
	uint8_t		io_priority;
	uint8_t		io_reexecute;
	uint8_t		io_state[ZIO_WAIT_TYPES];
	uint64_t	io_txg;
	spa_t		*io_spa;
	blkptr_t	*io_bp;
	blkptr_t	*io_bp_override;
	blkptr_t	io_bp_copy;
	list_t		io_parent_list;
	list_t		io_child_list;
	zio_link_t	*io_walk_link;
	zio_t		*io_logical;
	zio_transform_t *io_transform_stack;

	/* Callback info */
	zio_done_func_t	*io_ready;
	zio_done_func_t	*io_done;
	void		*io_private;
	int64_t		io_prev_space_delta;	/* DMU private */
	blkptr_t	io_bp_orig;

	/* Data represented by this I/O */
	void		*io_data;
	void		*io_orig_data;
	uint64_t	io_size;
	uint64_t	io_orig_size;

	/* Stuff for the vdev stack */
	vdev_t		*io_vd;
	void		*io_vsd;
	const zio_vsd_ops_t *io_vsd_ops;

	uint64_t	io_offset;
	uint64_t	io_deadline;
	avl_node_t	io_offset_node;
	avl_node_t	io_deadline_node;
	avl_tree_t	*io_vdev_tree;

	/* Internal pipeline state */
	enum zio_flag	io_flags;
	enum zio_stage	io_stage;
	enum zio_stage	io_pipeline;
	enum zio_flag	io_orig_flags;
	enum zio_stage	io_orig_stage;
	enum zio_stage	io_orig_pipeline;
	int		io_error;
	int		io_child_error[ZIO_CHILD_TYPES];
	uint64_t	io_children[ZIO_CHILD_TYPES][ZIO_WAIT_TYPES];
	uint64_t	io_child_count;
	uint64_t	io_parent_count;
	uint64_t	*io_stall;
	zio_t		*io_gang_leader;
	zio_gang_node_t	*io_gang_tree;
	void		*io_executor;
	void		*io_waiter;
	kmutex_t	io_lock;
	kcondvar_t	io_cv;

	/* FMA state */
	zio_cksum_report_t *io_cksum_report;
	uint64_t	io_ena;

	zoneid_t	io_zoneid;	/* zone which originated this I/O */
	hrtime_t	io_start;	/* time I/O entered zio pipeline */
	hrtime_t	io_dispatched;	/* time I/O was dispatched to disk */
	/* Taskq dispatching state */
	taskq_ent_t	io_tqent;
};

extern zio_t *zio_null(zio_t *pio, spa_t *spa, vdev_t *vd,
    zio_done_func_t *done, void *private, enum zio_flag flags);

extern zio_t *zio_root(spa_t *spa,
    zio_done_func_t *done, void *private, enum zio_flag flags);

extern zio_t *zio_read(zio_t *pio, spa_t *spa, const blkptr_t *bp, void *data,
    uint64_t size, zio_done_func_t *done, void *private,
    int priority, enum zio_flag flags, const zbookmark_t *zb);

extern zio_t *zio_write(zio_t *pio, spa_t *spa, uint64_t txg, blkptr_t *bp,
    void *data, uint64_t size, const zio_prop_t *zp,
    zio_done_func_t *ready, zio_done_func_t *done, void *private,
    int priority, enum zio_flag flags, const zbookmark_t *zb);

extern zio_t *zio_rewrite(zio_t *pio, spa_t *spa, uint64_t txg, blkptr_t *bp,
    void *data, uint64_t size, zio_done_func_t *done, void *private,
    int priority, enum zio_flag flags, zbookmark_t *zb);

extern void zio_write_override(zio_t *zio, blkptr_t *bp, int copies);

extern void zio_free(spa_t *spa, uint64_t txg, const blkptr_t *bp);

extern zio_t *zio_claim(zio_t *pio, spa_t *spa, uint64_t txg,
    const blkptr_t *bp,
    zio_done_func_t *done, void *private, enum zio_flag flags);

extern zio_t *zio_ioctl(zio_t *pio, spa_t *spa, vdev_t *vd, int cmd,
    zio_done_func_t *done, void *private, int priority, enum zio_flag flags);

extern zio_t *zio_read_phys(zio_t *pio, vdev_t *vd, uint64_t offset,
    uint64_t size, void *data, int checksum,
    zio_done_func_t *done, void *private, int priority, enum zio_flag flags,
    boolean_t labels);

extern zio_t *zio_write_phys(zio_t *pio, vdev_t *vd, uint64_t offset,
    uint64_t size, void *data, int checksum,
    zio_done_func_t *done, void *private, int priority, enum zio_flag flags,
    boolean_t labels);

extern zio_t *zio_free_sync(zio_t *pio, spa_t *spa, uint64_t txg,
    const blkptr_t *bp, enum zio_flag flags);

extern int zio_alloc_zil(spa_t *spa, uint64_t txg, blkptr_t *new_bp,
    blkptr_t *old_bp, uint64_t size, boolean_t use_slog);
extern void zio_free_zil(spa_t *spa, uint64_t txg, blkptr_t *bp);
extern void zio_flush(zio_t *zio, vdev_t *vd);
extern void zio_shrink(zio_t *zio, uint64_t size);

extern int zio_wait(zio_t *zio);
extern void zio_nowait(zio_t *zio);
extern void zio_execute(zio_t *zio);
extern void zio_interrupt(zio_t *zio);

extern zio_t *zio_walk_parents(zio_t *cio);
extern zio_t *zio_walk_children(zio_t *pio);
extern zio_t *zio_unique_parent(zio_t *cio);
extern void zio_add_child(zio_t *pio, zio_t *cio);

extern void *zio_buf_alloc(size_t size);
extern void zio_buf_free(void *buf, size_t size);
extern void *zio_data_buf_alloc(size_t size);
extern void zio_data_buf_free(void *buf, size_t size);

extern void zio_resubmit_stage_async(void *);

extern zio_t *zio_vdev_child_io(zio_t *zio, blkptr_t *bp, vdev_t *vd,
    uint64_t offset, void *data, uint64_t size, int type, int priority,
    enum zio_flag flags, zio_done_func_t *done, void *private);

extern zio_t *zio_vdev_delegated_io(vdev_t *vd, uint64_t offset,
    void *data, uint64_t size, int type, int priority,
    enum zio_flag flags, zio_done_func_t *done, void *private);

extern void zio_vdev_io_bypass(zio_t *zio);
extern void zio_vdev_io_reissue(zio_t *zio);
extern void zio_vdev_io_redone(zio_t *zio);

extern void zio_checksum_verified(zio_t *zio);
extern int zio_worst_error(int e1, int e2);

extern enum zio_checksum zio_checksum_select(enum zio_checksum child,
    enum zio_checksum parent);
extern enum zio_checksum zio_checksum_dedup_select(spa_t *spa,
    enum zio_checksum child, enum zio_checksum parent);
extern enum zio_compress zio_compress_select(enum zio_compress child,
    enum zio_compress parent);

extern void zio_suspend(spa_t *spa, zio_t *zio);
extern int zio_resume(spa_t *spa);
extern void zio_resume_wait(spa_t *spa);

/*
 * Initial setup and teardown.
 */
extern void zio_init(void);
extern void zio_fini(void);

/*
 * Fault injection
 */
struct zinject_record;
extern uint32_t zio_injection_enabled;
extern int zio_inject_fault(char *name, int flags, int *id,
    struct zinject_record *record);
extern int zio_inject_list_next(int *id, char *name, size_t buflen,
    struct zinject_record *record);
extern int zio_clear_fault(int id);
extern void zio_handle_panic_injection(spa_t *spa, char *tag, uint64_t type);
extern int zio_handle_fault_injection(zio_t *zio, int error);
extern int zio_handle_device_injection(vdev_t *vd, zio_t *zio, int error);
extern int zio_handle_label_injection(zio_t *zio, int error);
extern void zio_handle_ignored_writes(zio_t *zio);

/*
 * Checksum ereport functions
 */
extern void zfs_ereport_start_checksum(spa_t *spa, vdev_t *vd, struct zio *zio,
    uint64_t offset, uint64_t length, void *arg, struct zio_bad_cksum *info);
extern void zfs_ereport_finish_checksum(zio_cksum_report_t *report,
    const void *good_data, const void *bad_data, boolean_t drop_if_identical);

extern void zfs_ereport_send_interim_checksum(zio_cksum_report_t *report);
extern void zfs_ereport_free_checksum(zio_cksum_report_t *report);

/* If we have the good data in hand, this function can be used */
extern void zfs_ereport_post_checksum(spa_t *spa, vdev_t *vd,
    struct zio *zio, uint64_t offset, uint64_t length,
    const void *good_data, const void *bad_data, struct zio_bad_cksum *info);

/* Called from spa_sync(), but primarily an injection handler */
extern void spa_handle_ignored_writes(spa_t *spa);

/* zbookmark functions */
boolean_t zbookmark_is_before(const struct dnode_phys *dnp,
    const zbookmark_t *zb1, const zbookmark_t *zb2);

#ifdef	__cplusplus
}
#endif

#endif	/* _ZIO_H */<|MERGE_RESOLUTION|>--- conflicted
+++ resolved
@@ -24,11 +24,8 @@
  */
 /*
  * Copyright 2011 Nexenta Systems, Inc.  All rights reserved.
-<<<<<<< HEAD
  * Copyright 2011 Joyent, Inc.  All rights reserved.
-=======
  * Copyright (c) 2012 by Delphix. All rights reserved.
->>>>>>> 5ada8a07
  */
 
 #ifndef _ZIO_H
