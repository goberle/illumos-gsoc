/*
 * CDDL HEADER START
 *
 * The contents of this file are subject to the terms of the
 * Common Development and Distribution License (the "License").
 * You may not use this file except in compliance with the License.
 *
 * You can obtain a copy of the license at usr/src/OPENSOLARIS.LICENSE
 * or http://www.opensolaris.org/os/licensing.
 * See the License for the specific language governing permissions
 * and limitations under the License.
 *
 * When distributing Covered Code, include this CDDL HEADER in each
 * file and include the License file at usr/src/OPENSOLARIS.LICENSE.
 * If applicable, add the following below this CDDL HEADER, with the
 * fields enclosed by brackets "[]" replaced with your own identifying
 * information: Portions Copyright [yyyy] [name of copyright owner]
 *
 * CDDL HEADER END
 */
/*
 * Copyright (c) 1991, 2010, Oracle and/or its affiliates. All rights reserved.
<<<<<<< HEAD
 * Copyright (c) 2012, Joyent, Inc. All rights reserved.
=======
 * Copyright (c) 2013 by Delphix. All rights reserved.
>>>>>>> 1320caf7
 */
/* Copyright (c) 1990 Mentat Inc. */

#include <inet/ip.h>
#include <inet/ip6.h>
#include <inet/ip_if.h>
#include <inet/ip_ire.h>
#include <inet/ipclassifier.h>
#include <inet/ip_impl.h>
#include <inet/tunables.h>
#include <sys/sunddi.h>
#include <sys/policy.h>

/* How long, in seconds, we allow frags to hang around. */
#define	IP_REASM_TIMEOUT	15
#define	IPV6_REASM_TIMEOUT	60

/*
 * Set ip{,6}_forwarding values. If the value is being set on an ill,
 * find the ill and set the value on it. On the other hand if we are modifying
 * global property, modify the global value and set the value on all the ills.
 */
/* ARGSUSED */
static int
ip_set_forwarding(netstack_t *stack, cred_t *cr, mod_prop_info_t *pinfo,
    const char *ifname, const void* pval, uint_t flags)
{
	char			*end;
	unsigned long		new_value;
	boolean_t		per_ill, isv6;
	ill_walk_context_t	ctx;
	ill_t			*ill;
	ip_stack_t		*ipst = stack->netstack_ip;

	if (flags & MOD_PROP_DEFAULT) {
		new_value = pinfo->prop_def_bval;
	} else {
		if (ddi_strtoul(pval, &end, 10, &new_value) != 0 ||
		    *end != '\0')
			return (EINVAL);
		if (new_value != B_TRUE && new_value != B_FALSE)
			return (EINVAL);
	}

	per_ill = (ifname != NULL && ifname[0] != '\0');
	/*
	 * if it's not per ill then set the global property and bring all the
	 * ills up to date with the new global value.
	 */
	if (!per_ill)
		pinfo->prop_cur_bval = (new_value == 1 ? B_TRUE : B_FALSE);

	isv6 = (pinfo->mpi_proto == MOD_PROTO_IPV6 ? B_TRUE : B_FALSE);
	rw_enter(&ipst->ips_ill_g_lock, RW_READER);
	if (isv6)
		ill = ILL_START_WALK_V6(&ctx, ipst);
	else
		ill = ILL_START_WALK_V4(&ctx, ipst);

	for (; ill != NULL; ill = ill_next(&ctx, ill)) {
		/*
		 * if the property needs to be set on a particular
		 * interface, look for that interface.
		 */
		if (per_ill && strcmp(ifname, ill->ill_name) != 0)
			continue;
		(void) ill_forward_set(ill, new_value != 0);
	}
	rw_exit(&ipst->ips_ill_g_lock);

	return (0);
}

static int
ip_get_forwarding(netstack_t *stack, mod_prop_info_t *pinfo, const char *ifname,
    void *pval, uint_t pr_size, uint_t flags)
{
	boolean_t		value;
	ill_walk_context_t	ctx;
	ill_t			*ill;
	ip_stack_t		*ipst = stack->netstack_ip;
	boolean_t		get_def = (flags & MOD_PROP_DEFAULT);
	boolean_t		get_perm = (flags & MOD_PROP_PERM);
	boolean_t		isv6;
	size_t			nbytes = 0;

	if (get_perm) {
		nbytes = snprintf(pval, pr_size, "%d", MOD_PROP_PERM_RW);
		goto ret;
	} else if (get_def) {
		nbytes = snprintf(pval, pr_size, "%d", pinfo->prop_def_bval);
		goto ret;
	}

	/*
	 * if per interface value is not asked for return the current
	 * global value
	 */
	if (ifname == NULL || ifname[0] == '\0') {
		nbytes = snprintf(pval, pr_size, "%d", pinfo->prop_cur_bval);
		goto ret;
	}

	isv6 = (pinfo->mpi_proto == MOD_PROTO_IPV6 ? B_TRUE : B_FALSE);
	rw_enter(&ipst->ips_ill_g_lock, RW_READER);
	if (isv6)
		ill = ILL_START_WALK_V6(&ctx, ipst);
	else
		ill = ILL_START_WALK_V4(&ctx, ipst);
	for (; ill != NULL; ill = ill_next(&ctx, ill)) {
		/*
		 * if the property needs to be obtained on a particular
		 * interface, look for that interface.
		 */
		if (strcmp(ifname, ill->ill_name) == 0)
			break;
	}
	if (ill == NULL) {
		rw_exit(&ipst->ips_ill_g_lock);
		return (ENXIO);
	}
	value = ((ill->ill_flags & ILLF_ROUTER) ? B_TRUE : B_FALSE);
	rw_exit(&ipst->ips_ill_g_lock);
	nbytes = snprintf(pval, pr_size, "%d", value);
ret:
	if (nbytes >= pr_size)
		return (ENOBUFS);
	return (0);
}

/*
 * `ip_debug' is a global variable. So, we will be modifying the global
 * variable here.
 */
/* ARGSUSED */
int
ip_set_debug(netstack_t *stack, cred_t *cr, mod_prop_info_t *pinfo,
    const char *ifname, const void* pval, uint_t flags)
{
	unsigned long	new_value;
	int		err;

	if (cr != NULL && secpolicy_net_config(cr, B_FALSE) != 0)
		return (EPERM);

	if ((err = mod_uint32_value(pval, pinfo, flags, &new_value)) != 0)
		return (err);
	ip_debug = (uint32_t)new_value;
	return (0);
}

/*
 * ip_debug is a global property. For default, permission and value range
 * we retrieve the value from `pinfo'. However for the current value we
 * retrieve the value from the global variable `ip_debug'
 */
/* ARGSUSED */
int
ip_get_debug(netstack_t *stack, mod_prop_info_t *pinfo, const char *ifname,
    void *pval, uint_t psize, uint_t flags)
{
	boolean_t	get_def = (flags & MOD_PROP_DEFAULT);
	boolean_t	get_perm = (flags & MOD_PROP_PERM);
	boolean_t	get_range = (flags & MOD_PROP_POSSIBLE);
	size_t		nbytes;

	bzero(pval, psize);
	if (get_perm)
		nbytes = snprintf(pval, psize, "%u", MOD_PROP_PERM_RW);
	else if (get_range)
		nbytes = snprintf(pval, psize, "%u-%u",
		    pinfo->prop_min_uval, pinfo->prop_max_uval);
	else if (get_def)
		nbytes = snprintf(pval, psize, "%u", pinfo->prop_def_uval);
	else
		nbytes = snprintf(pval, psize, "%u", ip_debug);
	if (nbytes >= psize)
		return (ENOBUFS);
	return (0);
}

/*
 * Set the CGTP (multirouting) filtering status. If the status is changed
 * from active to transparent or from transparent to active, forward the
 * new status to the filtering module (if loaded).
 */
/* ARGSUSED */
static int
ip_set_cgtp_filter(netstack_t *stack, cred_t *cr, mod_prop_info_t *pinfo,
    const char *ifname, const void* pval, uint_t flags)
{
	unsigned long	new_value;
	ip_stack_t	*ipst = stack->netstack_ip;
	char		*end;

	if (flags & MOD_PROP_DEFAULT) {
		new_value = pinfo->prop_def_bval;
	} else {
		if (ddi_strtoul(pval, &end, 10, &new_value) != 0 ||
		    *end != '\0' || new_value > 1) {
			return (EINVAL);
		}
	}
	if (!pinfo->prop_cur_bval && new_value) {
		cmn_err(CE_NOTE, "IP: enabling CGTP filtering%s",
		    ipst->ips_ip_cgtp_filter_ops == NULL ?
		    " (module not loaded)" : "");
	}
	if (pinfo->prop_cur_bval && !new_value) {
		cmn_err(CE_NOTE, "IP: disabling CGTP filtering%s",
		    ipst->ips_ip_cgtp_filter_ops == NULL ?
		    " (module not loaded)" : "");
	}
	if (ipst->ips_ip_cgtp_filter_ops != NULL) {
		int	res;
		netstackid_t stackid = ipst->ips_netstack->netstack_stackid;

		res = ipst->ips_ip_cgtp_filter_ops->cfo_change_state(stackid,
		    new_value);
		if (res)
			return (res);
	}
	pinfo->prop_cur_bval = (new_value == 1 ? B_TRUE : B_FALSE);
	ill_set_inputfn_all(ipst);
	return (0);
}

/*
 * Retrieve the default MTU or min-max MTU range for a given interface.
 *
 *  -- ill_max_frag value tells us the maximum MTU that can be handled by the
 *     datalink. This value is advertised by the driver via DLPI messages
 *     (DL_NOTE_SDU_SIZE/DL_INFO_ACK).
 *
 *  -- ill_current_frag for the most link-types will be same as ill_max_frag
 *     to begin with. However it is dynamically computed for some link-types
 *     like tunnels, based on the tunnel PMTU.
 *
 *  -- ill_mtu is the user set MTU using SIOCSLIFMTU and must lie between
 *     (IPV6_MIN_MTU/IP_MIN_MTU) and ill_max_frag.
 *
 *  -- ill_user_mtu is set by in.ndpd using SIOCSLIFLNKINFO and must lie between
 *     (IPV6_MIN_MTU/IP_MIN_MTU) and ill_max_frag.
 */
int
ip_get_mtu(netstack_t *stack, mod_prop_info_t *pinfo, const char *ifname,
    void *pval, uint_t psize, uint_t flags)
{
	ill_walk_context_t	ctx;
	ill_t			*ill;
	ip_stack_t		*ipst = stack->netstack_ip;
	boolean_t		isv6;
	uint32_t		max_mtu, def_mtu;
	size_t			nbytes = 0;

	if (!(flags & (MOD_PROP_DEFAULT|MOD_PROP_POSSIBLE)))
		return (ENOTSUP);

	if (ifname == NULL || ifname[0] == '\0')
		return (ENOTSUP);

	isv6 = (pinfo->mpi_proto == MOD_PROTO_IPV6 ? B_TRUE : B_FALSE);
	rw_enter(&ipst->ips_ill_g_lock, RW_READER);
	if (isv6)
		ill = ILL_START_WALK_V6(&ctx, ipst);
	else
		ill = ILL_START_WALK_V4(&ctx, ipst);
	for (; ill != NULL; ill = ill_next(&ctx, ill)) {
		if (strcmp(ifname, ill->ill_name) == 0)
			break;
	}
	if (ill == NULL) {
		rw_exit(&ipst->ips_ill_g_lock);
		return (ENXIO);
	}
	max_mtu = ill->ill_max_frag;
	def_mtu = ill->ill_current_frag;
	rw_exit(&ipst->ips_ill_g_lock);

	if (flags & MOD_PROP_DEFAULT) {
		nbytes = snprintf(pval, psize, "%u", def_mtu);
	} else if (flags & MOD_PROP_POSSIBLE) {
		uint32_t	min_mtu;

		min_mtu = isv6 ? IPV6_MIN_MTU : IP_MIN_MTU;
		nbytes = snprintf(pval, psize, "%u-%u", min_mtu, max_mtu);
	} else {
		return (ENOTSUP);
	}

	if (nbytes >= psize)
		return (ENOBUFS);
	return (0);
}

/*
 * See the comments for ip[6]_strict_src_multihoming for an explanation
 * of the semanitcs.
 */
void
ip_set_src_multihoming_common(ulong_t new_value, ulong_t old_value,
    boolean_t isv6, ip_stack_t *ipst)
{
	if (isv6)
		ipst->ips_ipv6_strict_src_multihoming = new_value;
	else
		ipst->ips_ip_strict_src_multihoming = new_value;
	if (new_value != old_value) {
		if (!isv6) {
			if (old_value == 0) {
				ire_walk_v4(ip_ire_rebind_walker, NULL,
				    ALL_ZONES, ipst);
			} else if (new_value == 0) {
				ire_walk_v4(ip_ire_unbind_walker, NULL,
				    ALL_ZONES, ipst);
			}
			ipcl_walk(conn_ire_revalidate, (void *)B_FALSE, ipst);
		} else {
			if (old_value == 0) {
				ire_walk_v6(ip_ire_rebind_walker, NULL,
				    ALL_ZONES, ipst);
			} else if (new_value == 0) {
				ire_walk_v6(ip_ire_unbind_walker, NULL,
				    ALL_ZONES, ipst);
			}
			ipcl_walk(conn_ire_revalidate, (void *)B_TRUE, ipst);
		}
	}
}

/* ARGSUSED */
static int
ip_set_src_multihoming(netstack_t *stack, cred_t *cr, mod_prop_info_t *pinfo,
    const char *ifname, const void* pval, uint_t flags)
{
	unsigned long	new_value, old_value;
	boolean_t	isv6;
	ip_stack_t	*ipst = stack->netstack_ip;
	int		err;

	old_value = pinfo->prop_cur_uval;

	if ((err = mod_uint32_value(pval, pinfo, flags, &new_value)) != 0)
		return (err);
	pinfo->prop_cur_uval = new_value;
	isv6 = (strcmp(pinfo->mpi_name, "ip6_strict_src_multihoming") == 0);
	ip_set_src_multihoming_common(new_value, old_value, isv6, ipst);
	return (0);
}


/* ARGSUSED */
static int
ip_set_hostmodel(netstack_t *stack, cred_t *cr, mod_prop_info_t *pinfo,
    const char *ifname, const void* pval, uint_t flags)
{
	ip_hostmodel_t	new_value, old_value;
	ip_stack_t	*ipst = stack->netstack_ip;
	uint32_t	old_src_multihoming;
	int		err;
	ulong_t		tmp;
	boolean_t	isv6;

	old_value = pinfo->prop_cur_uval;

	if ((err = mod_uint32_value(pval, pinfo, flags, &tmp)) != 0)
		return (err);
	new_value = tmp;
	pinfo->prop_cur_uval = new_value;

	switch (old_value) {
	case IP_WEAK_ES:
		old_src_multihoming = 0;
		break;
	case IP_SRC_PRI_ES:
		old_src_multihoming = 1;
		break;
	case IP_STRONG_ES:
		old_src_multihoming = 2;
		break;
	default:
		ASSERT(0);
		old_src_multihoming = IP_MAXVAL_ES;
		break;
	}
	/*
	 * Changes to src_multihoming may require ire's to be rebound/unbound,
	 * and also require generation number resets. Changes to dst_multihoming
	 * require a simple reset of the value.
	 */
	isv6 = (pinfo->mpi_proto == MOD_PROTO_IPV6);
	if (new_value != old_value) {
		switch (new_value) {
		case IP_WEAK_ES:
			ip_set_src_multihoming_common(0, old_src_multihoming,
			    isv6, ipst);
			if (isv6)
				ipst->ips_ipv6_strict_dst_multihoming = 0;
			else
				ipst->ips_ip_strict_dst_multihoming = 0;
			break;
		case IP_SRC_PRI_ES:
			ip_set_src_multihoming_common(1, old_src_multihoming,
			    isv6, ipst);
			if (isv6)
				ipst->ips_ipv6_strict_dst_multihoming = 0;
			else
				ipst->ips_ip_strict_dst_multihoming = 0;
			break;
		case IP_STRONG_ES:
			ip_set_src_multihoming_common(2, old_src_multihoming,
			    isv6, ipst);
			if (isv6)
				ipst->ips_ipv6_strict_dst_multihoming = 1;
			else
				ipst->ips_ip_strict_dst_multihoming = 1;
			break;
		default:
			return (EINVAL);
		}
	}
	return (0);
}

/* ARGSUSED */
int
ip_get_hostmodel(netstack_t *stack, mod_prop_info_t *pinfo, const char *ifname,
    void *pval, uint_t psize, uint_t flags)
{
	boolean_t	isv6 = (pinfo->mpi_proto == MOD_PROTO_IPV6);
	ip_stack_t	*ipst = stack->netstack_ip;
	ip_hostmodel_t	hostmodel;

	if (psize < sizeof (hostmodel))
		return (ENOBUFS);
	bzero(pval, psize);
	if (!isv6) {
		if (ipst->ips_ip_strict_src_multihoming == 0 &&
		    ipst->ips_ip_strict_dst_multihoming == 0)
			hostmodel = IP_WEAK_ES;
		else if (ipst->ips_ip_strict_src_multihoming == 1 &&
		    ipst->ips_ip_strict_dst_multihoming == 0)
			hostmodel = IP_SRC_PRI_ES;
		else if (ipst->ips_ip_strict_src_multihoming == 2 &&
		    ipst->ips_ip_strict_dst_multihoming == 1)
			hostmodel = IP_STRONG_ES;
		else
			hostmodel = IP_MAXVAL_ES;
	} else {
		if (ipst->ips_ipv6_strict_src_multihoming == 0 &&
		    ipst->ips_ipv6_strict_dst_multihoming == 0)
			hostmodel = IP_WEAK_ES;
		else if (ipst->ips_ipv6_strict_src_multihoming == 1 &&
		    ipst->ips_ipv6_strict_dst_multihoming == 0)
			hostmodel = IP_SRC_PRI_ES;
		else if (ipst->ips_ipv6_strict_src_multihoming == 2 &&
		    ipst->ips_ipv6_strict_dst_multihoming == 1)
			hostmodel = IP_STRONG_ES;
		else
			hostmodel = IP_MAXVAL_ES;
	}
	bcopy(&hostmodel, pval, sizeof (hostmodel));
	return (0);
}

/*
 * All of these are alterable, within the min/max values given, at run time.
 *
 * Note: All those tunables which do not start with "_" are Committed and
 * therefore are public. See PSARC 2010/080.
 */
mod_prop_info_t ip_propinfo_tbl[] = {
	/* tunable - 0 */
	{ "_respond_to_address_mask_broadcast", MOD_PROTO_IP,
	    mod_set_boolean, mod_get_boolean,
	    {B_FALSE}, {B_FALSE} },

	{ "_respond_to_echo_broadcast", MOD_PROTO_IP,
	    mod_set_boolean, mod_get_boolean,
	    {B_TRUE},  {B_TRUE} },

	{ "_respond_to_echo_multicast", MOD_PROTO_IPV4,
	    mod_set_boolean, mod_get_boolean,
	    {B_TRUE}, {B_TRUE} },

	{ "_respond_to_timestamp", MOD_PROTO_IP,
	    mod_set_boolean, mod_get_boolean,
	    {B_FALSE}, {B_FALSE} },

	{ "_respond_to_timestamp_broadcast", MOD_PROTO_IP,
	    mod_set_boolean, mod_get_boolean,
	    {B_FALSE}, {B_FALSE} },

	{ "_send_redirects", MOD_PROTO_IPV4,
	    mod_set_boolean, mod_get_boolean,
	    {B_TRUE}, {B_TRUE} },

	{ "_forward_directed_broadcasts", MOD_PROTO_IP,
	    mod_set_boolean, mod_get_boolean,
	    {B_FALSE}, {B_FALSE} },

	{ "_mrtdebug", MOD_PROTO_IP,
	    mod_set_uint32, mod_get_uint32,
	    {0, 10, 0}, {0} },

	{ "_ire_reclaim_fraction", MOD_PROTO_IP,
	    mod_set_uint32, mod_get_uint32,
	    {1, 8, 3}, {3} },

	{ "_nce_reclaim_fraction", MOD_PROTO_IP,
	    mod_set_uint32, mod_get_uint32,
	    {1, 8, 3}, {3} },

	/* tunable - 10 */
	{ "_dce_reclaim_fraction", MOD_PROTO_IP,
	    mod_set_uint32, mod_get_uint32,
	    {1, 8, 3}, {3} },

	{ "ttl", MOD_PROTO_IPV4,
	    mod_set_uint32, mod_get_uint32,
	    {1, 255, 255}, {255} },

	{ "_forward_src_routed", MOD_PROTO_IPV4,
	    mod_set_boolean, mod_get_boolean,
	    {B_FALSE}, {B_FALSE} },

	{ "_wroff_extra", MOD_PROTO_IP,
	    mod_set_uint32, mod_get_uint32,
	    {0, 256, 32}, {32} },

	/* following tunable is in seconds - a deviant! */
	{ "_pathmtu_interval", MOD_PROTO_IP,
	    mod_set_uint32, mod_get_uint32,
	    {2, 999999999, 60*20}, {60*20} },

	{ "_icmp_return_data_bytes", MOD_PROTO_IPV4,
	    mod_set_uint32, mod_get_uint32,
	    {8, 65536, 64}, {64} },

	{ "_path_mtu_discovery", MOD_PROTO_IP,
	    mod_set_boolean, mod_get_boolean,
	    {B_TRUE}, {B_TRUE} },

	{ "_pmtu_min", MOD_PROTO_IP,
	    mod_set_uint32, mod_get_uint32,
	    {68, 65535, 576}, {576} },

	{ "_ignore_redirect", MOD_PROTO_IPV4,
	    mod_set_boolean, mod_get_boolean,
	    {B_FALSE}, {B_FALSE} },

	{ "_arp_icmp_error", MOD_PROTO_IP,
	    mod_set_boolean, mod_get_boolean,
	    {B_FALSE}, {B_FALSE} },

	/* tunable - 20 */
	{ "_broadcast_ttl", MOD_PROTO_IP,
	    mod_set_uint32, mod_get_uint32,
	    {1, 254, 1}, {1} },

	{ "_icmp_err_interval", MOD_PROTO_IP,
	    mod_set_uint32, mod_get_uint32,
	    {0, 99999, 100}, {100} },

	{ "_icmp_err_burst", MOD_PROTO_IP,
	    mod_set_uint32, mod_get_uint32,
	    {1, 99999, 10}, {10} },

	{ "_reass_queue_bytes", MOD_PROTO_IP,
	    mod_set_uint32, mod_get_uint32,
	    {0, 999999999, 1000000}, {1000000} },

	/*
	 * See comments for ip_strict_src_multihoming for an explanation
	 * of the semantics of ip_strict_dst_multihoming
	 */
	{ "_strict_dst_multihoming", MOD_PROTO_IPV4,
	    mod_set_uint32, mod_get_uint32,
	    {0, 1, 0}, {0} },

	{ "_addrs_per_if", MOD_PROTO_IP,
	    mod_set_uint32, mod_get_uint32,
	    {1, MAX_ADDRS_PER_IF, 256}, {256} },

	{ "_ipsec_override_persocket_policy", MOD_PROTO_IP,
	    mod_set_boolean, mod_get_boolean,
	    {B_FALSE}, {B_FALSE} },

	{ "_icmp_accept_clear_messages", MOD_PROTO_IP,
	    mod_set_boolean, mod_get_boolean,
	    {B_TRUE}, {B_TRUE} },

	{ "_igmp_accept_clear_messages", MOD_PROTO_IP,
	    mod_set_boolean, mod_get_boolean,
	    {B_TRUE}, {B_TRUE} },

	{ "_ndp_delay_first_probe_time", MOD_PROTO_IP,
	    mod_set_uint32, mod_get_uint32,
	    {2, 999999999, ND_DELAY_FIRST_PROBE_TIME},
	    {ND_DELAY_FIRST_PROBE_TIME} },

	/* tunable - 30 */
	{ "_ndp_max_unicast_solicit", MOD_PROTO_IP,
	    mod_set_uint32, mod_get_uint32,
	    {1, 999999999, ND_MAX_UNICAST_SOLICIT}, {ND_MAX_UNICAST_SOLICIT} },

	{ "hoplimit", MOD_PROTO_IPV6,
	    mod_set_uint32, mod_get_uint32,
	    {1, 255, IPV6_MAX_HOPS}, {IPV6_MAX_HOPS} },

	{ "_icmp_return_data_bytes", MOD_PROTO_IPV6,
	    mod_set_uint32, mod_get_uint32,
	    {8, IPV6_MIN_MTU, IPV6_MIN_MTU}, {IPV6_MIN_MTU} },

	{ "_forward_src_routed", MOD_PROTO_IPV6,
	    mod_set_boolean, mod_get_boolean,
	    {B_FALSE}, {B_FALSE} },

	{ "_respond_to_echo_multicast", MOD_PROTO_IPV6,
	    mod_set_boolean, mod_get_boolean,
	    {B_TRUE}, {B_TRUE} },

	{ "_send_redirects", MOD_PROTO_IPV6,
	    mod_set_boolean, mod_get_boolean,
	    {B_TRUE}, {B_TRUE} },

	{ "_ignore_redirect", MOD_PROTO_IPV6,
	    mod_set_boolean, mod_get_boolean,
	    {B_FALSE}, {B_FALSE} },

	/*
	 * See comments for ip6_strict_src_multihoming for an explanation
	 * of the semantics of ip6_strict_dst_multihoming
	 */
	{ "_strict_dst_multihoming", MOD_PROTO_IPV6,
	    mod_set_uint32, mod_get_uint32,
	    {0, 1, 0}, {0} },

	{ "_src_check", MOD_PROTO_IP,
	    mod_set_uint32, mod_get_uint32,
	    {0, 2, 2}, {2} },

	{ "_ipsec_policy_log_interval", MOD_PROTO_IP,
	    mod_set_uint32, mod_get_uint32,
	    {0, 999999, 1000}, {1000} },

	/* tunable - 40 */
	{ "_pim_accept_clear_messages", MOD_PROTO_IP,
	    mod_set_boolean, mod_get_boolean,
	    {B_TRUE}, {B_TRUE} },

	{ "_ndp_unsolicit_interval", MOD_PROTO_IP,
	    mod_set_uint32, mod_get_uint32,
	    {1000, 20000, 2000}, {2000} },

	{ "_ndp_unsolicit_count", MOD_PROTO_IP,
	    mod_set_uint32, mod_get_uint32,
	    {1, 20, 3}, {3} },

	{ "_ignore_home_address_opt", MOD_PROTO_IPV6,
	    mod_set_boolean, mod_get_boolean,
	    {B_TRUE}, {B_TRUE} },

	{ "_policy_mask", MOD_PROTO_IP,
	    mod_set_uint32, mod_get_uint32,
	    {0, 15, 0}, {0} },

	{ "_ecmp_behavior", MOD_PROTO_IP,
	    mod_set_uint32, mod_get_uint32,
	    {0, 2, 2}, {2} },

	{ "_multirt_ttl", MOD_PROTO_IP,
	    mod_set_uint32, mod_get_uint32,
	    {0, 255, 1}, {1} },

	/* following tunable is in seconds - a deviant */
	{ "_ire_badcnt_lifetime", MOD_PROTO_IP,
	    mod_set_uint32, mod_get_uint32,
	    {0, 3600, 60}, {60} },

	{ "_max_temp_idle", MOD_PROTO_IP,
	    mod_set_uint32, mod_get_uint32,
	    {0, 999999, 60*60*24}, {60*60*24} },

	{ "_max_temp_defend", MOD_PROTO_IP,
	    mod_set_uint32, mod_get_uint32,
	    {0, 1000, 1}, {1} },

	/* tunable - 50 */
	/*
	 * when a conflict of an active address is detected,
	 * defend up to ip_max_defend times, within any
	 * ip_defend_interval span.
	 */
	{ "_max_defend", MOD_PROTO_IP,
	    mod_set_uint32, mod_get_uint32,
	    {0, 1000, 3}, {3} },

	{ "_defend_interval", MOD_PROTO_IP,
	    mod_set_uint32, mod_get_uint32,
	    {0, 999999, 30}, {30} },

	{ "_dup_recovery", MOD_PROTO_IP,
	    mod_set_uint32, mod_get_uint32,
	    {0, 3600000, 300000}, {300000} },

	{ "_restrict_interzone_loopback", MOD_PROTO_IP,
	    mod_set_boolean, mod_get_boolean,
	    {B_TRUE}, {B_TRUE} },

	{ "_lso_outbound", MOD_PROTO_IP,
	    mod_set_boolean, mod_get_boolean,
	    {B_TRUE}, {B_TRUE} },

	{ "_igmp_max_version", MOD_PROTO_IP,
	    mod_set_uint32, mod_get_uint32,
	    {IGMP_V1_ROUTER, IGMP_V3_ROUTER, IGMP_V3_ROUTER},
	    {IGMP_V3_ROUTER} },

	{ "_mld_max_version", MOD_PROTO_IP,
	    mod_set_uint32, mod_get_uint32,
	    {MLD_V1_ROUTER, MLD_V2_ROUTER, MLD_V2_ROUTER}, {MLD_V2_ROUTER} },

	{ "forwarding", MOD_PROTO_IPV4,
	    ip_set_forwarding, ip_get_forwarding,
	    {IP_FORWARD_NEVER}, {IP_FORWARD_NEVER} },

	{ "forwarding", MOD_PROTO_IPV6,
	    ip_set_forwarding, ip_get_forwarding,
	    {IP_FORWARD_NEVER}, {IP_FORWARD_NEVER} },

	{ "_reasm_timeout", MOD_PROTO_IPV4,
	    mod_set_uint32, mod_get_uint32,
	    {5, 255, IP_REASM_TIMEOUT},
	    {IP_REASM_TIMEOUT} },

	/* tunable - 60 */
	{ "_reasm_timeout", MOD_PROTO_IPV6,
	    mod_set_uint32, mod_get_uint32,
	    {5, 255, IPV6_REASM_TIMEOUT},
	    {IPV6_REASM_TIMEOUT} },

	{ "_cgtp_filter", MOD_PROTO_IP,
	    ip_set_cgtp_filter, mod_get_boolean,
	    {B_FALSE}, {B_FALSE} },

	/* delay before sending first probe: */
	{ "_arp_probe_delay", MOD_PROTO_IP,
	    mod_set_uint32, mod_get_uint32,
	    {0, 20000, 1000}, {1000} },

	{ "_arp_fastprobe_delay", MOD_PROTO_IP,
	    mod_set_uint32, mod_get_uint32,
	    {0, 20000, 100}, {100} },

	/* interval at which DAD probes are sent: */
	{ "_arp_probe_interval", MOD_PROTO_IP,
	    mod_set_uint32, mod_get_uint32,
	    {10, 20000, 1500}, {1500} },

	{ "_arp_fastprobe_interval", MOD_PROTO_IP,
	    mod_set_uint32, mod_get_uint32,
	    {10, 20000, 150}, {150} },

	{ "_arp_probe_count", MOD_PROTO_IP,
	    mod_set_uint32, mod_get_uint32,
	    {0, 20, 3}, {3} },

	{ "_arp_fastprobe_count", MOD_PROTO_IP,
	    mod_set_uint32, mod_get_uint32,
	    {0, 20, 3}, {3} },

	{ "_dad_announce_interval", MOD_PROTO_IPV4,
	    mod_set_uint32, mod_get_uint32,
	    {0, 3600000, 15000}, {15000} },

	{ "_dad_announce_interval", MOD_PROTO_IPV6,
	    mod_set_uint32, mod_get_uint32,
	    {0, 3600000, 15000}, {15000} },

	/* tunable - 70 */
	/*
	 * Rate limiting parameters for DAD defense used in
	 * ill_defend_rate_limit():
	 * defend_rate : pkts/hour permitted
	 * defend_interval : time that can elapse before we send out a
	 *			DAD defense.
	 * defend_period: denominator for defend_rate (in seconds).
	 */
	{ "_arp_defend_interval", MOD_PROTO_IP,
	    mod_set_uint32, mod_get_uint32,
	    {0, 3600000, 300000}, {300000} },

	{ "_arp_defend_rate", MOD_PROTO_IP,
	    mod_set_uint32, mod_get_uint32,
	    {0, 20000, 100}, {100} },

	{ "_ndp_defend_interval", MOD_PROTO_IP,
	    mod_set_uint32, mod_get_uint32,
	    {0, 3600000, 300000}, {300000} },

	{ "_ndp_defend_rate", MOD_PROTO_IP,
	    mod_set_uint32, mod_get_uint32,
	    {0, 20000, 100}, {100} },

	{ "_arp_defend_period", MOD_PROTO_IP,
	    mod_set_uint32, mod_get_uint32,
	    {5, 86400, 3600}, {3600} },

	{ "_ndp_defend_period", MOD_PROTO_IP,
	    mod_set_uint32, mod_get_uint32,
	    {5, 86400, 3600}, {3600} },

	{ "_icmp_return_pmtu", MOD_PROTO_IPV4,
	    mod_set_boolean, mod_get_boolean,
	    {B_TRUE}, {B_TRUE} },

	{ "_icmp_return_pmtu", MOD_PROTO_IPV6,
	    mod_set_boolean, mod_get_boolean,
	    {B_TRUE}, {B_TRUE} },

	/*
	 * publish count/interval values used to announce local addresses
	 * for IPv4, IPv6.
	 */
	{ "_arp_publish_count", MOD_PROTO_IP,
	    mod_set_uint32, mod_get_uint32,
	    {1, 20, 5}, {5} },

	{ "_arp_publish_interval", MOD_PROTO_IP,
	    mod_set_uint32, mod_get_uint32,
	    {1000, 20000, 2000}, {2000} },

	/* tunable - 80 */
	/*
	 * The ip*strict_src_multihoming and ip*strict_dst_multihoming provide
	 * a range of choices for setting strong/weak/preferred end-system
	 * behavior. The semantics for setting these are:
	 *
	 * ip*_strict_dst_multihoming = 0
	 *    weak end system model for managing ip destination addresses.
	 *    A packet with IP dst D1 that's received on interface I1 will be
	 *    accepted as long as D1 is one of the local addresses on
	 *    the machine, even if D1 is not configured on I1.
	 * ip*strict_dst_multihioming = 1
	 *    strong end system model for managing ip destination addresses.
	 *    A packet with IP dst D1 that's received on interface I1 will be
	 *    accepted if, and only if, D1 is configured on I1.
	 *
	 * ip*strict_src_multihoming = 0
	 *    Source agnostic route selection for outgoing packets: the
	 *    outgoing interface for a packet will be computed using
	 *    default algorithms for route selection, where the route
	 *    with the longest matching prefix is chosen for the output
	 *    unless other route selection constraints are explicitly
	 *    specified during routing table lookup.  This may result
	 *    in packet being sent out on interface I2 with source
	 *    address S1, even though S1 is not a configured address on I2.
	 * ip*strict_src_multihoming = 1
	 *    Preferred source aware route selection for outgoing packets: for
	 *    a packet with source S2, destination D2, the route selection
	 *    algorithm will first attempt to find a route for the destination
	 *    that goes out through an interface where S2 is
	 *    configured. If such a route cannot be found, then the
	 *    best-matching route for D2 will be selected.
	 * ip*strict_src_multihoming = 2
	 *    Source aware route selection for outgoing packets: a packet will
	 *    be sent out on an interface I2 only if the src address S2 of the
	 *    packet is a configured address on I2. In conjunction with
	 *    the setting 'ip_strict_dst_multihoming == 1', this will result in
	 *    the implementation of Strong ES as defined in Section 3.3.4.2 of
	 *    RFC 1122
	 */
	{ "_strict_src_multihoming", MOD_PROTO_IPV4,
	    ip_set_src_multihoming, mod_get_uint32,
	    {0, 2, 0}, {0} },

	{ "_strict_src_multihoming", MOD_PROTO_IPV6,
	    ip_set_src_multihoming, mod_get_uint32,
	    {0, 2, 0}, {0} },

#ifdef DEBUG
	{ "_drop_inbound_icmpv6", MOD_PROTO_IPV6,
	    mod_set_boolean, mod_get_boolean,
	    {B_FALSE}, {B_FALSE} },
#else
	{ "", 0, NULL, NULL, {0}, {0} },
#endif

	{ "_dce_reclaim_threshold", MOD_PROTO_IP,
	    mod_set_uint32, mod_get_uint32,
	    {1, 100000, 32}, {32} },

	{ "mtu", MOD_PROTO_IPV4, NULL, ip_get_mtu, {0}, {0} },

	{ "mtu", MOD_PROTO_IPV6, NULL, ip_get_mtu, {0}, {0} },

	/*
	 * The following entry is a placeholder for `ip_debug' global
	 * variable. Within these callback functions, we will be
	 * setting/getting the global variable
	 */
	{ "_debug", MOD_PROTO_IP,
	    ip_set_debug, ip_get_debug,
	    {0, 20, 0}, {0} },

	{ "hostmodel", MOD_PROTO_IPV4, ip_set_hostmodel, ip_get_hostmodel,
	    {IP_WEAK_ES, IP_STRONG_ES, IP_WEAK_ES}, {IP_WEAK_ES} },

	{ "hostmodel", MOD_PROTO_IPV6, ip_set_hostmodel, ip_get_hostmodel,
	    {IP_WEAK_ES, IP_STRONG_ES, IP_WEAK_ES}, {IP_WEAK_ES} },

	{ "?", MOD_PROTO_IP, NULL, mod_get_allprop, {0}, {0} },

	{ NULL, 0, NULL, NULL, {0}, {0} }
};

int ip_propinfo_count = A_CNT(ip_propinfo_tbl);<|MERGE_RESOLUTION|>--- conflicted
+++ resolved
@@ -20,11 +20,8 @@
  */
 /*
  * Copyright (c) 1991, 2010, Oracle and/or its affiliates. All rights reserved.
-<<<<<<< HEAD
  * Copyright (c) 2012, Joyent, Inc. All rights reserved.
-=======
  * Copyright (c) 2013 by Delphix. All rights reserved.
->>>>>>> 1320caf7
  */
 /* Copyright (c) 1990 Mentat Inc. */
 
