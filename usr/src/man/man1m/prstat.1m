'\" te
.\" Copyright (c) 2013 Gary Mills
.\" Copyright (c) 2006, 2009 Sun Microsystems, Inc. All Rights Reserved.
.\" Copyright (c) 2013, Joyent, Inc. All Rights Reserved.
.\" The contents of this file are subject to the terms of the Common Development and Distribution License (the "License").  You may not use this file except in compliance with the License. You can obtain a copy of the license at usr/src/OPENSOLARIS.LICENSE or http://www.opensolaris.org/os/licensing.
.\"  See the License for the specific language governing permissions and limitations under the License. When distributing Covered Code, include this CDDL HEADER in each file and include the License file at usr/src/OPENSOLARIS.LICENSE.  If applicable, add the following below this CDDL HEADER, with
.\" the fields enclosed by brackets "[]" replaced with your own identifying information: Portions Copyright [yyyy] [name of copyright owner]
<<<<<<< HEAD
.TH PRSTAT 1M "Jun 5, 2013"
=======
.TH PRSTAT 1M "Apr 15, 2013"
>>>>>>> 746f551d
.SH NAME
prstat \- report active process statistics
.SH SYNOPSIS
.LP
.nf
<<<<<<< HEAD
\fBprstat\fR [\fB-acHJLmRrtTvV\fR] [\fB-d\fR u | d] [\fB-C\fR \fIpsrsetlist\fR] [\fB-h\fR \fIlgrplist\fR]
=======
\fBprstat\fR [\fB-acHJLmRrtTvWZ\fR] [\fB-d\fR u | d] [\fB-C\fR \fIpsrsetlist\fR] [\fB-h\fR \fIlgrplist\fR]
>>>>>>> 746f551d
     [\fB-j\fR \fIprojlist\fR] [\fB-k\fR \fItasklist\fR] [\fB-n\fR \fIntop\fR[,\fInbottom\fR]]
     [\fB-p\fR \fIpidlist\fR] [\fB-P\fR \fIcpulist\fR] [\fB-s\fR \fIkey\fR | \fB-S\fR \fIkey\fR ]
     [\fB-u\fR \fIeuidlist\fR] [\fB-U\fR \fIuidlist\fR] [\fB-z\fR \fIzoneidlist\fR]
     [\fIinterval\fR [\fIcount\fR]]
.fi

.SH DESCRIPTION
.sp
.LP
The \fBprstat\fR utility iteratively examines all active processes on the
system and reports statistics based on the selected output mode and sort order.
\fBprstat\fR provides options to examine only processes matching specified
\fBPID\fRs, \fBUID\fRs, zone \fBID\fRs, \fBCPU\fR \fBID\fRs, and processor set
\fBID\fRs.
.sp
.LP
The \fB-j\fR, \fB-k\fR, \fB-C\fR, \fB-p\fR, \fB-P\fR, \fB-u\fR, \fB-U\fR, and
\fB-z\fR options accept lists as arguments. Items in a list can be either
separated by commas or enclosed in quotes and separated by commas or spaces.
.sp
.LP
If you do not specify an option, \fBprstat\fR examines all processes and
reports statistics sorted by \fBCPU\fR usage.
.SH OPTIONS
.sp
.LP
The following options are supported:
.sp
.ne 2
.na
\fB\fB-a\fR\fR
.ad
.sp .6
.RS 4n
Report information about processes and users. In this mode \fBprstat\fR
displays separate reports about processes and users at the same time.
.RE

.sp
.ne 2
.na
\fB\fB-c\fR\fR
.ad
.sp .6
.RS 4n
Print new reports below previous reports instead of overprinting them.
Long names are not truncated in this mode.
.RE

.sp
.ne 2
.na
\fB\fB-C\fR \fIpsrsetlist\fR\fR
.ad
.sp .6
.RS 4n
Report only processes or lwps that are bound to processor sets in the given
list. Each processor set is identified by an integer as reported by
\fBpsrset\fR(1M). The load averages displayed are the sum of the load averages
of the specified processor sets (see \fBpset_getloadavg\fR(3C)). Processes with
one or more LWPs bound to processor sets in the given list are reported even
when the \fB-L\fR option is not used.
.RE

.sp
.ne 2
.na
\fB\fB-d\fR \fBu | d\fR\fR
.ad
.sp .6
.RS 4n
Specify \fBu\fR for a printed representation of the internal representation of
time. See \fBtime\fR(2). Specify \fBd\fR for standard date format. See
\fBdate\fR(1).
.RE

.sp
.ne 2
.na
\fB\fB-h\fR \fIlgrplist\fR\fR
.ad
.sp .6
.RS 4n
Report only processes or lwps whose home \fIlgroup\fR is in the given list of
\fIlgroups\fR. No processes or lwps will be listed for invalid \fIlgroups\fR.
.RE

.sp
.ne 2
.na
\fB\fB-H\fR\fR
.ad
.sp .6
.RS 4n
Report information about home \fIlgroup\fR. In this mode, \fBprstat\fR adds an
extra column showing process or lwps home \fIlgroup\fR with the header LGRP.
.RE

.sp
.ne 2
.na
\fB\fB-j\fR \fIprojlist\fR\fR
.ad
.sp .6
.RS 4n
Report only processes or lwps whose project \fBID\fR is in the given list. Each
project \fBID\fR can be specified as either a project name or a numerical
project \fBID\fR. See \fBproject\fR(4).
.RE

.sp
.ne 2
.na
\fB\fB-J\fR\fR
.ad
.sp .6
.RS 4n
Report information about processes and projects. In this mode \fBprstat\fR
displays separate reports about processes and projects at the same time.
A trailing asterisk marks a long name that has been truncated
to fit the column.
.RE

.sp
.ne 2
.na
\fB\fB-k\fR \fItasklist\fR\fR
.ad
.sp .6
.RS 4n
Report only processes or lwps whose task \fBID\fR is in \fItasklist\fR.
.RE

.sp
.ne 2
.na
\fB\fB-L\fR\fR
.ad
.sp .6
.RS 4n
Report statistics for each light-weight process (\fBLWP\fR). By default,
\fBprstat\fR reports only the number of \fBLWP\fRs for each process.
.RE

.sp
.ne 2
.na
\fB\fB-m\fR\fR
.ad
.sp .6
.RS 4n
Report microstate process accounting information. In addition to all fields
listed in \fB-v\fR mode, this mode also includes the percentage of time the
process has spent processing system traps, text page faults, data page faults,
waiting for user locks and waiting for \fBCPU\fR (latency time).
.RE

.sp
.ne 2
.na
\fB\fB-n\fR \fIntop\fR[\fI,nbottom\fR]\fR
.ad
.sp .6
.RS 4n
Restrict number of output lines. The \fIntop\fR argument determines how many
lines of process or \fBlwp\fR statistics are reported, and the \fInbottom\fR
argument determines how many lines of user, task, project or zone statistics
are reported if the \fB-a\fR, \fB-t\fR, \fB-T\fR, \fB-J\fR or \fB-Z\fR options
are specified. By default, \fBprstat\fR displays as many lines of output that
fit in a window or terminal. When you specify the \fB-c\fR option or direct the
output to a file, the default values for \fBntop\fR and \fBnbottom\fR are
\fB15\fR and \fB5\fR.
.RE

.sp
.ne 2
.na
\fB\fB-p\fR \fIpidlist\fR\fR
.ad
.sp .6
.RS 4n
Report only processes whose process \fBID\fR is in the given list.
.RE

.sp
.ne 2
.na
\fB\fB-P\fR \fIcpulist\fR\fR
.ad
.sp .6
.RS 4n
Report only processes or \fBlwp\fRs which have most recently executed on a
\fBCPU\fR in the given list. Each \fBCPU\fR is identified by an integer as
reported by \fBpsrinfo\fR(1M).
.RE

.sp
.ne 2
.na
\fB\fB-R\fR\fR
.ad
.sp .6
.RS 4n
Put \fBprstat\fR in the real time scheduling class. When this option is used,
\fBprstat\fR is given priority over time-sharing and interactive processes.
This option is available only for superuser.
.RE

.sp
.ne 2
.na
\fB\fB-r\fR\fR
.ad
.sp .6
.RS 4n
Disable lookups for user names and project names. (Note that this does not
apply to lookups for the \fB-j\fR, \fB-u\fR, or \fB-U\fR options.)
.RE

.sp
.ne 2
.na
\fB\fB-s\fR \fIkey\fR\fR
.ad
.sp .6
.RS 4n
Sort output lines (that is, processes, \fBlwp\fRs, or users) by \fIkey\fR in
descending order. Only one \fIkey\fR can be used as an argument.
.sp
There are five possible key values:
.sp
.ne 2
.na
\fBcpu\fR
.ad
.sp .6
.RS 4n
Sort by process \fBCPU\fR usage. This is the default.
.RE

.sp
.ne 2
.na
\fBpri\fR
.ad
.sp .6
.RS 4n
Sort by process priority.
.RE

.sp
.ne 2
.na
\fBrss\fR
.ad
.sp .6
.RS 4n
Sort by resident set size.
.RE

.sp
.ne 2
.na
\fBsize\fR
.ad
.sp .6
.RS 4n
Sort by size of process image.
.RE

.sp
.ne 2
.na
\fBtime\fR
.ad
.sp .6
.RS 4n
Sort by process execution time.
.RE

.RE

.sp
.ne 2
.na
\fB\fB-S\fR \fIkey\fR\fR
.ad
.sp .6
.RS 4n
Sort output lines by \fIkey\fR in ascending order. Possible \fIkey\fR values
are the same as for the \fB-s\fR option. See \fB-s\fR.
.RE

.sp
.ne 2
.na
\fB\fB-t\fR\fR
.ad
.sp .6
.RS 4n
Report total usage summary for each user. The summary includes the total number
of processes or \fBLWP\fRs owned by the user, total size of process images,
total resident set size, total cpu time, and percentages of recent cpu time and
system memory.
.RE

.sp
.ne 2
.na
\fB\fB-T\fR\fR
.ad
.sp .6
.RS 4n
Report information about processes and tasks. In this mode \fBprstat\fR
displays separate reports about processes and tasks at the same time.
.RE

.sp
.ne 2
.na
\fB\fB-u\fR \fIeuidlist\fR\fR
.ad
.sp .6
.RS 4n
Report only processes whose effective user \fBID\fR is in the given list. Each
user \fBID\fR may be specified as either a login name or a numerical user
\fBID\fR.
.RE

.sp
.ne 2
.na
\fB\fB-U\fR \fIuidlis\fRt\fR
.ad
.sp .6
.RS 4n
Report only processes whose real user \fBID\fR is in the given list. Each user
\fBID\fR may be specified as either a login name or a numerical user \fBID\fR.
.RE

.sp
.ne 2
.na
\fB\fB-v\fR\fR
.ad
.sp .6
.RS 4n
Report verbose process usage. This output format includes the percentage of
time the process has spent in user mode, in system mode, and sleeping. It also
includes the number of voluntary and involuntary context switches, system calls
and the number of signals received. Statistics that are not reported are marked
with the \fB-\fR sign.
.RE

.sp
.ne 2
.na
<<<<<<< HEAD
\fB\fB-V\fR\fR
.ad
.sp .6
.RS 4n
Report accurate aggregated SWAP and  RSS values when used with the \fB-J\fR,
\fB-t\fR, \fB-T\fR or \fB-Z\fR options. This uses an accurate, but more expensive,
calculation to determine the aggregated values for the specified grouping.
=======
\fB\fB-W\fR\fR
.ad
.sp .6
.RS 4n
Truncate long names even when \fBprstat\fR would normally print them
in full.
A trailing asterisk marks a long name that has been truncated
to fit the column.
>>>>>>> 746f551d
.RE

.sp
.ne 2
.na
\fB\fB-z\fR \fIzoneidlist\fR\fR
.ad
.sp .6
.RS 4n
Report only processes or LWPs whose zone ID is in the given list. Each zone ID
can be specified as either a zone name or a numerical zone ID. See
\fBzones\fR(5).
.RE

.sp
.ne 2
.na
\fB\fB-Z\fR\fR
.ad
.sp .6
.RS 4n
Report information about processes and zones. In this mode, \fBprstat\fR
displays separate reports about processes and zones at the same time.
A trailing asterisk marks a long name that has been truncated
to fit the column.
.RE

.SH OUTPUT
.sp
.LP
The following list defines the column headings and the meanings of a
\fBprstat\fR report:
.sp
.ne 2
.na
\fBPID\fR
.ad
.sp .6
.RS 4n
The process \fBID\fR of the process.
.RE

.sp
.ne 2
.na
\fBUSERNAME\fR
.ad
.sp .6
.RS 4n
The real user (login) name or real user \fBID\fR.
A trailing asterisk marks a long name that has been truncated
to fit the column.
.RE

.sp
.ne 2
.na
\fBSWAP\fR
.ad
.sp .6
.RS 4n
The total virtual memory size of the process, including all mapped files and
devices, in kilobytes (\fBK\fR), megabytes (\fBM\fR), or gigabytes (\fBG\fR).
.RE

.sp
.ne 2
.na
\fBRSS\fR
.ad
.sp .6
.RS 4n
The resident set size of the process (\fBRSS\fR), in kilobytes (\fBK\fR),
megabytes (\fBM\fR), or gigabytes (\fBG\fR). The RSS value is an estimate
provided by \fBproc\fR(4) that might underestimate the actual
per-process resident set size and usually overestimates the aggregated
resident set size. Users who want to get more accurate usage information for
capacity planning should use either the \fB-V\fR option or, for per-process
results, the \fB-x\fR option to \fBpmap\fR(1) instead.
.RE

.sp
.ne 2
.na
\fBSTATE\fR
.ad
.sp .6
.RS 4n
The state of the process:
.sp
.ne 2
.na
\fBcpu\fIN\fR\fR
.ad
.sp .6
.RS 4n
Process is running on \fBCPU\fR \fIN\fR.
.RE

.sp
.ne 2
.na
\fBsleep\fR
.ad
.sp .6
.RS 4n
Sleeping: process is waiting for an event to complete.
.RE

.sp
.ne 2
.na
\fBwait\fR
.ad
.sp .6
.RS 4n
Waiting: process is waiting for CPU usage to drop to the CPU-caps enforced
limits. See the description of \fBCPU-caps\fR in \fBresource_controls\fR(5).
.RE

.sp
.ne 2
.na
\fBrun\fR
.ad
.sp .6
.RS 4n
Runnable: process in on run queue.
.RE

.sp
.ne 2
.na
\fBzombie\fR
.ad
.sp .6
.RS 4n
Zombie state: process terminated and parent not waiting.
.RE

.sp
.ne 2
.na
\fBstop\fR
.ad
.sp .6
.RS 4n
Process is stopped.
.RE

.RE

.sp
.ne 2
.na
\fBPRI\fR
.ad
.sp .6
.RS 4n
The priority of the process. Larger numbers mean higher priority.
.RE

.sp
.ne 2
.na
\fBNICE\fR
.ad
.sp .6
.RS 4n
Nice value used in priority computation. Only processes in certain scheduling
classes have a nice value.
.RE

.sp
.ne 2
.na
\fBTIME\fR
.ad
.sp .6
.RS 4n
The cumulative execution time for the process.
.RE

.sp
.ne 2
.na
\fBCPU\fR
.ad
.sp .6
.RS 4n
The percentage of recent \fBCPU\fR time used by the process. If executing in a
non-global \fBzone\fR and the pools facility is active, the percentage will be
that of the processors in the processor set in use by the pool to which the
\fBzone\fR is bound.
.RE

.sp
.ne 2
.na
\fBPROCESS\fR
.ad
.sp .6
.RS 4n
The name of the process (name of executed file).
.RE

.sp
.ne 2
.na
\fBLWPID\fR
.ad
.sp .6
.RS 4n
The \fBlwp\fR \fBID\fR of the \fBlwp\fR being reported.
.RE

.sp
.ne 2
.na
\fBNLWP\fR
.ad
.sp .6
.RS 4n
The number of \fBlwp\fRs in the process.
.RE

.sp
.LP
With the some options, in addition to a number of the column headings shown
above, there are:
.sp
.ne 2
.na
\fBNPROC\fR
.ad
.sp .6
.RS 4n
Number of processes in a specified collection.
.RE

.sp
.ne 2
.na
\fBMEMORY\fR
.ad
.sp .6
.RS 4n
Percentage of memory used by a specified collection of processes.
.RE

.sp
.LP
The following columns are displayed when the \fB-v\fR or \fB-m\fR option is
specified
.sp
.ne 2
.na
\fBUSR\fR
.ad
.sp .6
.RS 4n
The percentage of time the process has spent in user mode.
.RE

.sp
.ne 2
.na
\fBSYS\fR
.ad
.sp .6
.RS 4n
The percentage of time the process has spent in system mode.
.RE

.sp
.ne 2
.na
\fBTRP\fR
.ad
.sp .6
.RS 4n
The percentage of time the process has spent in processing system traps.
.RE

.sp
.ne 2
.na
\fBTFL\fR
.ad
.sp .6
.RS 4n
The percentage of time the process has spent processing text page faults.
.RE

.sp
.ne 2
.na
\fBDFL\fR
.ad
.sp .6
.RS 4n
The percentage of time the process has spent processing data page faults.
.RE

.sp
.ne 2
.na
\fBLCK\fR
.ad
.sp .6
.RS 4n
The percentage of time the process has spent waiting for user locks.
.RE

.sp
.ne 2
.na
\fBSLP\fR
.ad
.sp .6
.RS 4n
The percentage of time the process has spent sleeping.
.RE

.sp
.ne 2
.na
\fBLAT\fR
.ad
.sp .6
.RS 4n
The percentage of time the process has spent waiting for CPU.
.RE

.sp
.ne 2
.na
\fBVCX\fR
.ad
.sp .6
.RS 4n
The number of voluntary context switches.
.RE

.sp
.ne 2
.na
\fBICX\fR
.ad
.sp .6
.RS 4n
The number of involuntary context switches.
.RE

.sp
.ne 2
.na
\fBSCL\fR
.ad
.sp .6
.RS 4n
The number of system calls.
.RE

.sp
.ne 2
.na
\fBSIG\fR
.ad
.sp .6
.RS 4n
The number of signals received.
.RE

.sp
.LP
Under the \fB-L\fR option, one line is printed for each \fBlwp\fR in the
process and some reporting fields show the values for the \fBlwp\fR, not the
process.
.sp
.LP
The following column is displayed when the \fB-H\fR option is specified:
.sp
.ne 2
.na
\fBLGRP\fR
.ad
.sp .6
.RS 4n
The home \fIlgroup\fR of the process or lwp.
.RE

.SH OPERANDS
.sp
.LP
The following operands are supported:
.sp
.ne 2
.na
\fB\fIcount\fR\fR
.ad
.sp .6
.RS 4n
Specifies the number of times that the statistics are repeated. By default,
\fBprstat\fR reports statistics until a termination signal is received.
.RE

.sp
.ne 2
.na
\fB\fIinterval\fR\fR
.ad
.sp .6
.RS 4n
Specifies the sampling interval in seconds; the default interval is \fB5\fR
seconds.
.RE

.SH EXAMPLES
.LP
\fBExample 1 \fRReporting the Five Most Active Super-User Processes
.sp
.LP
The following command reports the five most active super-user processes running
on \fBCPU1\fR and \fBCPU2\fR:

.sp
.in +2
.nf
example% prstat -u root -n 5 -P 1,2 1 1

PID   USERNAME  SWAP   RSS STATE  PRI  NICE      TIME  CPU PROCESS/LWP
 306   root     3024K 1448K sleep   58    0   0:00.00 0.3% sendmail/1
 102   root     1600K  592K sleep   59    0   0:00.00 0.1% in.rdisc/1
 250   root     1000K  552K sleep   58    0   0:00.00 0.0% utmpd/1
 288   root     1720K 1032K sleep   58    0   0:00.00 0.0% sac/1
   1   root      744K  168K sleep   58    0   0:00.00 0.0% init/1
TOTAL:       25, load averages:  0.05, 0.08, 0.12
.fi
.in -2
.sp

.LP
\fBExample 2 \fRDisplaying Verbose Process Usage Information
.sp
.LP
The following command displays verbose process usage information about
processes with lowest resident set sizes owned by users \fBroot\fR and
\fBjohn\fR.

.sp
.in +2
.nf
example% prstat -S rss -n 5 -vc -u root,john

 PID USERNAME USR SYS TRP TFL DFL LCK SLP LAT VCX ICX SCL SIG PROCESS/LWP
   1 root     0.0 0.0  -   -   -   -  100  -    0   0   0   0 init/1
 102 root     0.0 0.0  -   -   -   -  100  -    0   0   3   0 in.rdisc/1
 250 root     0.0 0.0  -   -   -   -  100  -    0   0   0   0 utmpd/1
1185 john    0.0 0.0  -   -   -   -  100  -    0   0   0   0 csh/1
 240 root     0.0 0.0  -   -   -   -  100  -    0   0   0   0 powerd/4
 TOTAL:       71, load averages:  0.02, 0.04, 0.08

.fi
.in -2
.sp

.SH EXIT STATUS
.sp
.LP
The following exit values are returned:
.sp
.ne 2
.na
\fB\fB0\fR\fR
.ad
.sp .6
.RS 4n
Successful completion.
.RE

.sp
.ne 2
.na
\fB\fB1\fR\fR
.ad
.sp .6
.RS 4n
An error occurred.
.RE

.SH SEE ALSO
.sp
.LP
\fBdate\fR(1), \fBlgrpinfo\fR(1), \fBplgrp\fR(1), \fBproc\fR(1), \fBps\fR(1),
\fBtime\fR(2), \fBpsrinfo\fR(1M), \fBpsrset\fR(1M), \fBsar\fR(1M),
\fBpset_getloadavg\fR(3C), \fBproc\fR(4), \fBproject\fR(4),
\fBattributes\fR(5), \fBresource_controls\fR(5), \fBzones\fR(5)
.SH NOTES
.sp
.LP
The snapshot of system usage displayed by \fBprstat\fR is true only for a
split-second, and it may not be accurate by the time it is displayed. When the
\fB-m\fR option is specified, \fBprstat\fR tries to turn on microstate
accounting for each process; the original state is restored when \fBprstat\fR
exits. See \fBproc\fR(4) for additional information about the microstate
accounting facility.
.sp
.LP
The total memory size reported in the SWAP and RSS columns for groups of
processes can sometimes overestimate the actual amount of memory used by
processes with shared memory segments.<|MERGE_RESOLUTION|>--- conflicted
+++ resolved
@@ -5,24 +5,16 @@
 .\" The contents of this file are subject to the terms of the Common Development and Distribution License (the "License").  You may not use this file except in compliance with the License. You can obtain a copy of the license at usr/src/OPENSOLARIS.LICENSE or http://www.opensolaris.org/os/licensing.
 .\"  See the License for the specific language governing permissions and limitations under the License. When distributing Covered Code, include this CDDL HEADER in each file and include the License file at usr/src/OPENSOLARIS.LICENSE.  If applicable, add the following below this CDDL HEADER, with
 .\" the fields enclosed by brackets "[]" replaced with your own identifying information: Portions Copyright [yyyy] [name of copyright owner]
-<<<<<<< HEAD
 .TH PRSTAT 1M "Jun 5, 2013"
-=======
-.TH PRSTAT 1M "Apr 15, 2013"
->>>>>>> 746f551d
 .SH NAME
 prstat \- report active process statistics
 .SH SYNOPSIS
 .LP
 .nf
-<<<<<<< HEAD
-\fBprstat\fR [\fB-acHJLmRrtTvV\fR] [\fB-d\fR u | d] [\fB-C\fR \fIpsrsetlist\fR] [\fB-h\fR \fIlgrplist\fR]
-=======
-\fBprstat\fR [\fB-acHJLmRrtTvWZ\fR] [\fB-d\fR u | d] [\fB-C\fR \fIpsrsetlist\fR] [\fB-h\fR \fIlgrplist\fR]
->>>>>>> 746f551d
+\fBprstat\fR [\fB-acHJLmRrtTvVWZ\fR] [\fB-d\fR u | d] [\fB-C\fR \fIpsrsetlist\fR] [\fB-h\fR \fIlgrplist\fR]
      [\fB-j\fR \fIprojlist\fR] [\fB-k\fR \fItasklist\fR] [\fB-n\fR \fIntop\fR[,\fInbottom\fR]]
      [\fB-p\fR \fIpidlist\fR] [\fB-P\fR \fIcpulist\fR] [\fB-s\fR \fIkey\fR | \fB-S\fR \fIkey\fR ]
-     [\fB-u\fR \fIeuidlist\fR] [\fB-U\fR \fIuidlist\fR] [\fB-z\fR \fIzoneidlist\fR]
+     [\fB-u\fR \fIeuidlist\fR] [\fB-U\fR \fIuidlist\fR] [\fB-z\fR \fIzoneidlist\fR] [\fB-Z\fR]
      [\fIinterval\fR [\fIcount\fR]]
 .fi
 
@@ -377,7 +369,6 @@
 .sp
 .ne 2
 .na
-<<<<<<< HEAD
 \fB\fB-V\fR\fR
 .ad
 .sp .6
@@ -385,7 +376,11 @@
 Report accurate aggregated SWAP and  RSS values when used with the \fB-J\fR,
 \fB-t\fR, \fB-T\fR or \fB-Z\fR options. This uses an accurate, but more expensive,
 calculation to determine the aggregated values for the specified grouping.
-=======
+.RE
+
+.sp
+.ne 2
+.na
 \fB\fB-W\fR\fR
 .ad
 .sp .6
@@ -394,7 +389,6 @@
 in full.
 A trailing asterisk marks a long name that has been truncated
 to fit the column.
->>>>>>> 746f551d
 .RE
 
 .sp
